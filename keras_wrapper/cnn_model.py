import matplotlib as mpl
mpl.use('Agg')  # run matplotlib without X server (GUI)
import matplotlib.pyplot as plt
import numpy as np
import cPickle as pk
import cloud.serialization.cloudpickle as cloudpk
import sys
import time
import os
import math
import copy
import shutil
import logging
import keras
from keras import backend as K
from keras.engine.training import Model
from keras.layers import Convolution2D, MaxPooling2D, ZeroPadding2D, AveragePooling2D, Deconvolution2D
from keras.layers import merge, Dense, Dropout, Flatten, Input, Activation, BatchNormalization
from keras.layers.advanced_activations import PReLU
from keras.models import Sequential, model_from_json
from keras.regularizers import l2
from keras.utils import np_utils
from keras.utils.layer_utils import print_summary
from keras_wrapper.dataset import Data_Batch_Generator, Homogeneous_Data_Batch_Generator
from keras_wrapper.extra.callbacks import *
from keras_wrapper.extra.read_write import file2list
from keras_wrapper.utils import one_hot_2_indices, decode_predictions, decode_predictions_one_hot, \
    decode_predictions_beam_search, replace_unknown_words, sample, sampling
from keras.optimizers import Adam, RMSprop, Nadam, Adadelta, SGD, Adagrad, Adamax
from keras.applications.vgg19 import VGG19

if int(keras.__version__.split('.')[0]) == 1:
    from keras.layers import Concat as Concatenate
else:
    from keras.layers import Concatenate


# General setup of libraries
logging.basicConfig(level=logging.DEBUG, format='[%(asctime)s] %(message)s', datefmt='%d/%m/%Y %H:%M:%S')
logger = logging.getLogger(__name__)


# ------------------------------------------------------- #
#       SAVE/LOAD
#           External functions for saving and loading Model_Wrapper instances
# ------------------------------------------------------- #


def saveModel(model_wrapper, update_num, path=None, full_path=False, store_iter=False):
    """
    Saves a backup of the current Model_Wrapper object after being trained for 'update_num' iterations/updates/epochs.

    :param model_wrapper: object to save
    :param update_num: identifier of the number of iterations/updates/epochs elapsed
    :param path: path where the model will be saved
    :param full_path: Whether we save to the path of from path + '/epoch_' + update_num
    :param store_iter: Whether we store the current update_num
    :return: None
    """
    if not path:
        path = model_wrapper.model_path

    iteration = str(update_num)

    if full_path:
        if store_iter:
            model_name = path + '_' + iteration
        else:
            model_name = path
    else:
        if store_iter:
            model_name = path + '/update_' + iteration
        else:
            model_name = path + '/epoch_' + iteration

    if not model_wrapper.silence:
        logging.info("<<< Saving model to " + model_name + " ... >>>")

    # Create models dir
    if not os.path.isdir(path):
        os.makedirs(os.path.dirname(path))

    # Save model structure
    json_string = model_wrapper.model.to_json()
    open(model_name + '_structure.json', 'w').write(json_string)
    # Save model weights
    model_wrapper.model.save_weights(model_name + '_weights.h5', overwrite=True)

    # Save auxiliar models for optimized search
    if model_wrapper.model_init is not None:
        logging.info("<<< Saving model_init to " + model_name + "_structure_init.json... >>>")
        # Save model structure
        json_string = model_wrapper.model_init.to_json()
        open(model_name + '_structure_init.json', 'w').write(json_string)
        # Save model weights
        model_wrapper.model_init.save_weights(model_name + '_weights_init.h5', overwrite=True)
    if model_wrapper.model_next is not None:
        logging.info("<<< Saving model_next to " + model_name + "_structure_next.json... >>>")
        # Save model structure
        json_string = model_wrapper.model_next.to_json()
        open(model_name + '_structure_next.json', 'w').write(json_string)
        # Save model weights
        model_wrapper.model_next.save_weights(model_name + '_weights_next.h5', overwrite=True)

    # Save additional information
    cloudpk.dump(model_wrapper, open(model_name + '_Model_Wrapper.pkl', 'wb'))

    if not model_wrapper.silence:
        logging.info("<<< Model saved >>>")


def loadModel(model_path, update_num, reload_epoch=True, custom_objects=None, full_path=False):
    """
    Loads a previously saved Model_Wrapper object.

    :param model_path: path to the Model_Wrapper object to load
    :param update_num: identifier of the number of iterations/updates/epochs elapsed
    :param reload_epoch: Whether we should load epochs or updates
    :param custom_objects: dictionary of custom layers (i.e. input to model_from_json)
    :param full_path: Whether we should load the path from model_name or from model_path directly.
    :return: loaded Model_Wrapper
    """
    if not custom_objects:
        custom_objects = dict()

    t = time.time()
    iteration = str(update_num)

    if full_path:
        model_name = model_path
    else:
        if reload_epoch:
            model_name = model_path + "/epoch_" + iteration
        else:
            model_name = model_path + "/update_" + iteration

    logging.info("<<< Loading model from " + model_name + "_Model_Wrapper.pkl ... >>>")

    # Load model structure
    model = model_from_json(open(model_name + '_structure.json').read(), custom_objects=custom_objects)

    # Load model weights
    model.load_weights(model_name + '_weights.h5')

    # Load auxiliar models for optimized search
    if os.path.exists(model_name + '_structure_init.json') and \
            os.path.exists(model_name + '_weights_init.h5') and \
            os.path.exists(model_name + '_structure_next.json') and \
            os.path.exists(model_name + '_weights_next.h5'):
        loaded_optimized = True
    else:
        loaded_optimized = False

    if loaded_optimized:
        # Load model structure
        logging.info("<<< Loading optimized model... >>>")
        logging.info("\t <<< Loading model_init from " + model_name + "_structure_init.json ... >>>")
        model_init = model_from_json(open(model_name + '_structure_init.json').read(), custom_objects=custom_objects)
        # Load model weights
        model_init.load_weights(model_name + '_weights_init.h5')
        # Load model structure
        logging.info("\t <<< Loading model_next from " + model_name + "_structure_next.json ... >>>")
        model_next = model_from_json(open(model_name + '_structure_next.json').read(), custom_objects=custom_objects)
        # Load model weights
        model_next.load_weights(model_name + '_weights_next.h5')

    # Load Model_Wrapper information
    try:
        model_wrapper = pk.load(open(model_name + '_Model_Wrapper.pkl', 'rb'))
    except:  # backwards compatibility
        # try:
        model_wrapper = pk.load(open(model_name + '_CNN_Model.pkl', 'rb'))
        # except:
        #    raise Exception(ValueError)

    # Add logger for backwards compatibility (old pre-trained models) if it does not exist
    model_wrapper.updateLogger()

    model_wrapper.model = model
    if loaded_optimized:
        model_wrapper.model_init = model_init
        model_wrapper.model_next = model_next
        logging.info("<<< Optimized model loaded. >>>")
    else:
        model_wrapper.model_init = None
        model_wrapper.model_next = None
    logging.info("<<< Model loaded in %0.6s seconds. >>>" % str(time.time() - t))
    return model_wrapper


def updateModel(model, model_path, update_num, reload_epoch=True, full_path=False):
    """
    Loads a the weights from files to a Model_Wrapper object.

    :param model: Model_Wrapper object to update
    :param model_path: path to the weights to load
    :param update_num: identifier of the number of iterations/updates/epochs elapsed
    :param reload_epoch: Whether we should load epochs or updates
    :param full_path: Whether we should load the path from model_name or from model_path directly.
    :return: updated Model_Wrapper
    """
    t = time.time()
    model_name = model.name
    iteration = str(update_num)

    if not full_path:
        if reload_epoch:
            model_path = model_path + "/epoch_" + iteration
        else:
            model_path = model_path + "/update_" + iteration

    logging.info("<<< Updating model " + model_name + " from " + model_path + " ... >>>")

    # Load model weights
    model.model.load_weights(model_path + '_weights.h5')

    # Load auxiliar models for optimized search
    if os.path.exists(model_path + '_weights_init.h5') and os.path.exists(model_path + '_weights_next.h5'):
        loaded_optimized = True
    else:
        loaded_optimized = False

    if loaded_optimized:
        # Load model structure
        logging.info("<<< Updating optimized model... >>>")
        logging.info("\t <<< Updating model_init from " + model_path + "_structure_init.json ... >>>")
        model.model_init.load_weights(model_path + '_weights_init.h5')
        # Load model structure
        logging.info("\t <<< Updating model_next from " + model_path + "_structure_next.json ... >>>")
        # Load model weights
        model.model_next.load_weights(model_path + '_weights_next.h5')

    logging.info("<<< Model updated in %0.6s seconds. >>>" % str(time.time() - t))
    return model


def transferWeights(old_model, new_model, layers_mapping):
    """
    Transfers all existent layers' weights from an old model to a new model.

    :param old_model: old version of the model, where the weights will be picked
    :param new_model: new version of the model, where the weights will be transfered to
    :param layers_mapping: mapping from old to new model layers
    :return: new model with weights transfered
    """

    logging.info("<<< Transferring weights from models. >>>")

    old_layer_dict = dict([(layer.name, [layer, idx]) for idx, layer in enumerate(old_model.model.layers)])
    new_layer_dict = dict([(layer.name, [layer, idx]) for idx, layer in enumerate(new_model.model.layers)])

    for lold, lnew in layers_mapping.iteritems():
        # Check if layers exist in both models
        if lold in old_layer_dict and lnew in new_layer_dict:

            # Create dictionary name --> layer
            old = old_layer_dict[lold][0].get_weights()
            new = new_layer_dict[lnew][0].get_weights()

            # Find weight sizes matchings for each layer (without repetitions)
            new_shapes = [w.shape for w in new]
            mapping_weights = dict()
            for pos_old, wo in enumerate(old):
                old_shape = wo.shape
                indices = [i for i, shp in enumerate(new_shapes) if shp == old_shape]
                if indices:
                    for ind in indices:
                        if ind not in mapping_weights.keys():
                            mapping_weights[ind] = pos_old
                            break

            # Alert for any weight matrix not inserted to new model
            for pos_old, wo in enumerate(old):
                if pos_old not in mapping_weights.values():
                    logging.info('  Pre-trained weight matrix of layer "' + lold +
                                 '" with dimensions ' + str(wo.shape) + ' can not be inserted to new model.')

            # Alert for any weight matrix not modified
            for pos_new, wn in enumerate(new):
                if pos_new not in mapping_weights.keys():
                    logging.info('  New model weight matrix of layer "' + lnew +
                                 '" with dimensions ' + str(wn.shape) + ' can not be loaded from pre-trained model.')

            # Transfer weights for each layer
            for new_idx, old_idx in mapping_weights.iteritems():
                new[new_idx] = old[old_idx]
            new_model.model.layers[new_layer_dict[lnew][1]].set_weights(new)

        else:
            logging.info('Can not apply weights transfer from "' + lold + '" to "' + lnew + '"')

    logging.info("<<< Weights transferred successfully. >>>")

    return new_model


def read_layer_names(model, starting_name=None):
    """
        Reads the existent layers' names from a model starting after a layer specified by its name

        :param model: model whose layers' names will be read
        :param starting_name: name of the layer after which the layers' names will be read
                              (if None, then all the layers' names will be read)
        :return: list of layers' names
        """

    if starting_name is None:
        read = True
    else:
        read = False

    layers_names = []
    for layer in model.layers:
        if read:
            layers_names.append(layer.name)
        elif layer.name == starting_name:
            read = True

    return layers_names


# ------------------------------------------------------- #
#       MAIN CLASS
# ------------------------------------------------------- #
class Model_Wrapper(object):
    """
        Wrapper for Keras' models. It provides the following utilities:
            - Training visualization module.
            - Set of already implemented CNNs for quick definition.
            - Easy layers re-definition for finetuning.
            - Model backups.
            - Easy to use training and test methods.
    """

    def __init__(self, nOutput=1000, type='basic_model', silence=False, input_shape=[256, 256, 3],
                 structure_path=None, weights_path=None, seq_to_functional=False,
                 model_name=None, plots_path=None, models_path=None, inheritance=False):
        """
            Model_Wrapper object constructor.

            :param nOutput: number of outputs of the network. Only valid if 'structure_path' == None.
            :param type: network name type (corresponds to any method defined in the section 'MODELS' of this class).
                         Only valid if 'structure_path' == None.
            :param silence: set to True if you don't want the model to output informative messages
            :param input_shape: array with 3 integers which define the images' input shape [height, width, channels].
                                Only valid if 'structure_path' == None.
            :param structure_path: path to a Keras' model json file.
                                   If we speficy this parameter then 'type' will be only an informative parameter.
            :param weights_path: path to the pre-trained weights file (if None, then it will be randomly initialized)
            :param seq_to_functional: indicates if we are loading a set of weights trained
                                      on a Sequential model to a Functional one
            :param model_name: optional name given to the network
                               (if None, then it will be assigned to current time as its name)
            :param plots_path: path to the folder where the plots will be stored during training
            :param models_path: path to the folder where the temporal model packups will be stored
            :param inheritance: indicates if we are building an instance from a child class
                                (in this case the model will not be built from this __init__,
                                it should be built from the child class).
        """
        self.__toprint = ['net_type', 'name', 'plot_path', 'models_path', 'lr', 'momentum',
                          'training_parameters', 'testing_parameters', 'training_state', 'loss', 'silence']

        self.silence = silence
        self.net_type = type
        self.lr = 0.01  # insert default learning rate
        self.momentum = 1.0 - self.lr  # insert default momentum
        self.loss = 'categorical_crossentropy'  # default loss function
        self.training_parameters = []
        self.testing_parameters = []
        self.training_state = dict()

        # Dictionary for storing any additional data needed
        self.additional_data = dict()

        # Model containers
        self.model = None
        self.model_init = None
        self.model_next = None

        # Inputs and outputs names for models of class Model
        self.ids_inputs = list()
        self.ids_outputs = list()

        # Inputs and outputs names for models for optimized search
        self.ids_inputs_init = list()
        self.ids_outputs_init = list()
        self.ids_inputs_next = list()
        self.ids_outputs_next = list()

        # Matchings from model_init to mode_next:
        self.matchings_init_to_next = None
        self.matchings_next_to_next = None

        # Inputs and outputs names for models with temporally linked samples
        self.ids_temporally_linked_inputs = list()

        # Matchings between temporally linked samples
        self.matchings_sample_to_next_sample = None

        # Prepare logger
        self.updateLogger()

        # Prepare model
        if not inheritance:
            # Set Network name
            self.setName(model_name, plots_path, models_path)

            if structure_path:
                # Load a .json model
                if not self.silence:
                    logging.info("<<< Loading model structure from file " + structure_path + " >>>")
                self.model = model_from_json(open(structure_path).read())

            else:
                # Build model from scratch
                if hasattr(self, type):
                    if not self.silence:
                        logging.info("<<< Building " + type + " Model_Wrapper >>>")
                    eval('self.' + type + '(nOutput, input_shape)')
                else:
                    raise Exception('Model_Wrapper type "' + type + '" is not implemented.')

            # Load weights from file
            if weights_path:
                if not self.silence:
                    logging.info("<<< Loading weights from file " + weights_path + " >>>")
                self.model.load_weights(weights_path, seq_to_functional=seq_to_functional)

    def updateLogger(self, force=False):
        """
            Checks if the model contains an updated logger.
            If it doesn't then it updates it, which will store evaluation results.
        """
        compulsory_data_types = ['iteration', 'loss', 'accuracy', 'accuracy top-5']
        if '_Model_Wrapper__logger' not in self.__dict__ or force:
            self.__logger = dict()
        if '_Model_Wrapper__data_types' not in self.__dict__:
            self.__data_types = compulsory_data_types
        else:
            for d in compulsory_data_types:
                if d not in self.__data_types:
                    self.__data_types.append(d)

        self.__modes = ['train', 'val', 'test']

    def setInputsMapping(self, inputsMapping):
        """
            Sets the mapping of the inputs from the format given by the dataset to the format received by the model.

            :param inputsMapping: dictionary with the model inputs' identifiers as keys and the dataset inputs
                                  identifiers' position as values.
                                  If the current model is Sequential then keys must be ints with the desired input order
                                  (starting from 0). If it is Model then keys must be str.
        """
        self.inputsMapping = inputsMapping

    def setOutputsMapping(self, outputsMapping, acc_output=None):
        """
            Sets the mapping of the outputs from the format given by the dataset to the format received by the model.

            :param outputsMapping: dictionary with the model outputs'
                                   identifiers as keys and the dataset outputs identifiers' position as values.
                                   If the current model is Sequential then keys must be ints with
                                   the desired output order (in this case only one value can be provided).
                                   If it is Model then keys must be str.
            :param acc_output: name of the model's output that will be used for calculating
                              the accuracy of the model (only needed for Graph models)
        """
        if isinstance(self.model, Sequential) and len(outputsMapping.keys()) > 1:
            raise Exception("When using Sequential models only one output can be provided in outputsMapping")
        self.outputsMapping = outputsMapping
        self.acc_output = acc_output

    def setOptimizer(self, lr=None, momentum=None, loss=None, loss_weights=None, metrics=None, epsilon=1e-8,
                     nesterov=True, decay=0.0, clipnorm=10., clipvalue=0., optimizer=None, sample_weight_mode=None):
        """
            Sets a new optimizer for the CNN model.
            :param lr: learning rate of the network
            :param momentum: momentum of the network (if None, then momentum = 1-lr)
            :param loss: loss function applied for optimization
            :param loss_weights: weights given to multi-loss models
            :param metrics: list of Keras' metrics used for evaluating the model. To specify different metrics for different outputs of a multi-output model, you could also pass a dictionary, such as `metrics={'output_a': 'accuracy'}`.
            :param epsilon: fuzz factor
            :param decay: lr decay
            :param clipnorm: gradients' clip norm
            :param optimizer: string identifying the type of optimizer used (default: SGD)
            :param sample_weight_mode: 'temporal' or None
        """
        # Pick default parameters
        if lr is None:
            lr = self.lr
        else:
            self.lr = lr
        if momentum is None:
            momentum = self.momentum
        else:
            self.momentum = momentum
        if loss is None:
            loss = self.loss
        else:
            self.loss = loss
        if metrics is None:
            metrics = []

        if optimizer is None or optimizer.lower() == 'sgd':
            optimizer = SGD(lr=lr, clipnorm=clipnorm, clipvalue=clipvalue, decay=decay, momentum=momentum,
                            nesterov=nesterov)
        elif optimizer.lower() == 'adam':
            optimizer = Adam(lr=lr, clipnorm=clipnorm, clipvalue=clipvalue, decay=decay, epsilon=epsilon)
        elif optimizer.lower() == 'adagrad':
            optimizer = Adagrad(lr=lr, clipnorm=clipnorm, clipvalue=clipvalue, decay=decay, epsilon=epsilon)
        elif optimizer.lower() == 'rmsprop':
            optimizer = RMSprop(lr=lr, clipnorm=clipnorm, clipvalue=clipvalue, decay=decay, epsilon=epsilon)
        elif optimizer.lower() == 'nadam':
            optimizer = Nadam(lr=lr, clipnorm=clipnorm, clipvalue=clipvalue, decay=decay, epsilon=epsilon)
        elif optimizer.lower() == 'adamax':
            optimizer = Adamax(lr=lr, clipnorm=clipnorm, clipvalue=clipvalue, decay=decay, epsilon=epsilon)
        elif optimizer.lower() == 'adadelta':
            optimizer = Adadelta(lr=lr, clipnorm=clipnorm, clipvalue=clipvalue, decay=decay, epsilon=epsilon)
        else:
            raise Exception('\tThe chosen optimizer is not implemented.')

        if not self.silence:
            logging.info("Compiling model...")

        # compile differently depending if our model is 'Sequential', 'Model' or 'Graph'
        if isinstance(self.model, Sequential) or isinstance(self.model, Model):
            self.model.compile(optimizer=optimizer, metrics=metrics, loss=loss, loss_weights=loss_weights,
                               sample_weight_mode=sample_weight_mode)
        else:
            raise NotImplementedError()

        if not self.silence:
            logging.info("Optimizer updated, learning rate set to " + str(lr))

    def setName(self, model_name, plots_path=None, models_path=None, create_plots=False, clear_dirs=True):
        """
                    Changes the name (identifier) of the Model_Wrapper instance.
        :param model_name:  New model name
        :param plots_path: Path where to store the plots
        :param models_path: Path where to store the model
        :param create_plots: Whether we'll store plots or not
        :param clear_dirs: Whether the store_path directory will be erased or not
        :return: None
        """
        if not model_name:
            self.name = time.strftime("%Y-%m-%d") + '_' + time.strftime("%X")
            create_dirs = False
        else:
            self.name = model_name
            create_dirs = True

        if create_plots:
            if not plots_path:
                self.plot_path = 'Plots/' + self.name
            else:
                self.plot_path = plots_path

        if not models_path:
            self.model_path = 'Models/' + self.name
        else:
            self.model_path = models_path

        # Remove directories if existed
        if clear_dirs:
            if os.path.isdir(self.model_path):
                shutil.rmtree(self.model_path)
            if create_plots:
                if os.path.isdir(self.plot_path):
                    shutil.rmtree(self.plot_path)

        # Create new ones
        if create_dirs:
            if not os.path.isdir(self.model_path):
                os.makedirs(self.model_path)
            if create_plots:
                if not os.path.isdir(self.plot_path):
                    os.makedirs(self.plot_path)

    def setParams(self, params):
        self.params = params

    def checkParameters(self, input_params, default_params):
        """
            Validates a set of input parameters and uses the default ones if not specified.
        """
        valid_params = [key for key in default_params]
        params = dict()

        # Check input parameters' validity
        for key, val in input_params.iteritems():
            if key in valid_params:
                params[key] = val
            else:
                raise Exception("Parameter '" + key + "' is not a valid parameter.")

        # Use default parameters if not provided
        for key, default_val in default_params.iteritems():
            if key not in params:
                params[key] = default_val

        if 'n_parallel_loaders' in params and params['n_parallel_loaders'] > 1:
            logging.info('WARNING: parallel loaders are not implemented')

        return params

    # ------------------------------------------------------- #
    #       MODEL MODIFICATION
    #           Methods for modifying specific layers of the network
    # ------------------------------------------------------- #

    def replaceLastLayers(self, num_remove, new_layers):
        """
            Replaces the last 'num_remove' layers in the model by the newly defined in 'new_layers'.
            Function only valid for Sequential models. Use self.removeLayers(...) for Graph models.
        """
        if not self.silence:
            logging.info("Replacing layers...")

        removed_layers = []
        removed_params = []
        # If it is a Sequential model
        if isinstance(self.model, Sequential):
            # Remove old layers
            for i in range(num_remove):
                removed_layers.append(self.model.layers.pop())
                removed_params.append(self.model.params.pop())

            # Insert new layers
            for layer in new_layers:
                self.model.add(layer)

        # If it is a Graph model
        else:
            raise NotImplementedError("Try using self.removeLayers(...) instead.")

        return [removed_layers, removed_params]

    # ------------------------------------------------------- #
    #       TRAINING/TEST
    #           Methods for train and testing on the current Model_Wrapper
    # ------------------------------------------------------- #

    def ended_training(self):
        """
            Indicates if the model has early stopped.
        """
        if hasattr(self.model, 'callback_model') and self.model.callback_model:
            callback_model = self.callback_model
        else:
            callback_model = self

        if hasattr(callback_model, 'stop_training') and callback_model.stop_training == True:
            return True
        else:
            return False

    def trainNet(self, ds, parameters=None, out_name=None):
        """
            Trains the network on the given dataset.
            :param ds: Dataset with the training data
            :param parameters: dict() which may contain the following (optional) training parameters
            :param out_name: name of the output node that will be used to evaluate the network accuracy.
                            Only applicable to Graph models.

            The input 'parameters' is a dict() which may contain the following (optional) training parameters:
            ####    Visualization parameters
             * report_iter: number of iterations between each loss report
             * iter_for_val: number of interations between each validation test
             * num_iterations_val: number of iterations applied on the validation dataset for computing the
                                   average performance (if None then all the validation data will be tested)
            ####    Learning parameters
             * n_epochs: number of epochs that will be applied during training
             * batch_size: size of the batch (number of images) applied on each interation by the SGD optimization
             * lr_decay: number of iterations passed for decreasing the learning rate
             * lr_gamma: proportion of learning rate kept at each decrease.
                         It can also be a set of rules defined by a list, e.g.
                         lr_gamma = [[3000, 0.9], ..., [None, 0.8]] means 0.9 until iteration
                         3000, ..., 0.8 until the end.
             * patience: number of epochs waiting for a possible performance increase before stopping training
             * metric_check: name of the metric checked for early stoppping and LR decrease

            ####    Data processing parameters

             * n_parallel_loaders: number of parallel data loaders allowed to work at the same time
             * normalize: boolean indicating if we want to 0-1 normalize the image pixel values
             * mean_substraction: boolean indicating if we want to substract the training mean
             * data_augmentation: boolean indicating if we want to perform data augmentation
                                  (always False on validation)
             * shuffle: apply shuffling on training data at the beginning of each epoch.

            ####    Other parameters

            :param save_model: number of iterations between each model backup
        """

        # Check input parameters and recover default values if needed
        if parameters is None:
            parameters = dict()
        default_params = {'n_epochs': 1,
                          'batch_size': 50,
                          'maxlen': 100,  # sequence learning parameters (BeamSearch)
                          'homogeneous_batches': False,
                          'joint_batches': 4,
                          'epochs_for_save': 1,
                          'num_iterations_val': None,
                          'n_parallel_loaders': 8,
                          'normalize': False,
                          'mean_substraction': True,
                          'data_augmentation': True,
                          'verbose': 1, 'eval_on_sets': ['val'],
                          'reload_epoch': 0,
                          'extra_callbacks': [],
                          'class_weights': None,
                          'shuffle': True,
                          'epoch_offset': 0,
                          'patience': 0,
                          'metric_check': None,
                          'patience_check_split': 'val',
                          'eval_on_epochs': True,
                          'each_n_epochs': 1,
                          'start_eval_on_epoch': 0,  # early stopping parameters
                          'lr_decay': None,  # LR decay parameters
                          'reduce_each_epochs': True,
                          'start_reduction_on_epoch': 0,
                          'lr_gamma': 0.1,
                          'lr_reducer_type': 'linear',
                          'lr_reducer_exp_base': 0.5,
                          'lr_half_life': 50000}
        params = self.checkParameters(parameters, default_params)
        save_params = copy.copy(params)
        del save_params['extra_callbacks']
        self.training_parameters.append(save_params)
        if params['verbose'] > 0:
            logging.info("<<< Training model >>>")

        self.__train(ds, params)

        logging.info("<<< Finished training model >>>")

    def trainNetFromSamples(self, x, y, parameters={}, class_weight=None, sample_weight=None, out_name=None):
        """
            Trains the network on the given samples x, y.

            :param out_name: name of the output node that will be used to evaluate the network accuracy. Only applicable to Graph models.

            The input 'parameters' is a dict() which may contain the following (optional) training parameters:

            ####    Visualization parameters

            :param report_iter: number of iterations between each loss report
            :param iter_for_val: number of interations between each validation test
            :param num_iterations_val: number of iterations applied on the validation dataset for computing the average performance (if None then all the validation data will be tested)

            ####    Learning parameters

            :param n_epochs: number of epochs that will be applied during training
            :param batch_size: size of the batch (number of images) applied on each interation by the SGD optimization
            :param lr_decay: number of iterations passed for decreasing the learning rate
            :param lr_gamma: proportion of learning rate kept at each decrease. It can also be a set of rules defined by a list, e.g. lr_gamma = [[3000, 0.9], ..., [None, 0.8]] means 0.9 until iteration 3000, ..., 0.8 until the end.
            :param patience: number of epochs waiting for a possible performance increase before stopping training
            :param metric_check: name of the metric checked for early stoppping and LR decrease

            ####    Data processing parameters

            :param n_parallel_loaders: number of parallel data loaders allowed to work at the same time
            :param normalize: boolean indicating if we want to 0-1 normalize the image pixel values
            :param mean_substraction: boolean indicating if we want to substract the training mean
            :param data_augmentation: boolean indicating if we want to perform data augmentation (always False on validation)
            :param shuffle: apply shuffling on training data at the beginning of each epoch.

            ####    Other parameters

            :param save_model: number of iterations between each model backup
        """

        # Check input parameters and recover default values if needed

        default_params = {'n_epochs': 1,
                          'batch_size': 50,
                          'maxlen': 100,  # sequence learning parameters (BeamSearch)
                          'homogeneous_batches': False,
                          'joint_batches': 4,
                          'epochs_for_save': 1,
                          'num_iterations_val': None,
                          'n_parallel_loaders': 8,
                          'normalize': False,
                          'mean_substraction': True,
                          'data_augmentation': True,
                          'verbose': 1,
                          'eval_on_sets': ['val'],
                          'reload_epoch': 0,
                          'extra_callbacks': [],
                          'shuffle': True,
                          'epoch_offset': 0,
                          'patience': 0,
                          'metric_check': None,
                          'eval_on_epochs': True,
                          'each_n_epochs': 1,
                          'start_eval_on_epoch': 0,  # early stopping parameters
                          'lr_decay': None,  # LR decay parameters
                          'reduce_each_epochs': True,
                          'start_reduction_on_epoch': 0,
                          'lr_gamma': 0.1,
                          'lr_reducer_type': 'linear',
                          'lr_reducer_exp_base': 0.5,
                          'lr_half_life': 50000}
        params = self.checkParameters(parameters, default_params)
        save_params = copy.copy(params)
        del save_params['extra_callbacks']
        self.training_parameters.append(save_params)
        self.__train_from_samples(x, y, params, class_weight=class_weight, sample_weight=sample_weight)
        if params['verbose'] > 0:
            logging.info("<<< Finished training model >>>")

    def __train(self, ds, params, state=dict()):

        if params['verbose'] > 0:
            logging.info("Training parameters: " + str(params))

        # initialize state
        state['samples_per_epoch'] = ds.len_train
        state['n_iterations_per_epoch'] = int(math.ceil(float(state['samples_per_epoch']) / params['batch_size']))

        # Prepare callbacks
        callbacks = []
        ## Callbacks order:

        # Extra callbacks (e.g. evaluation)
        callbacks += params['extra_callbacks']

        # LR reducer
        if params.get('lr_decay') is not None:
            callback_lr_reducer = LearningRateReducer(reduce_rate=params['lr_gamma'],
                                                      reduce_frequency=params['lr_decay'],
                                                      reduce_each_epochs=params['reduce_each_epochs'],
                                                      start_reduction_on_epoch=params['start_reduction_on_epoch'],
                                                      exp_base=params['lr_reducer_exp_base'],
                                                      half_life=params['lr_half_life'],
                                                      reduction_function=params['lr_reducer_type'],
                                                      verbose=params['verbose'])
            callbacks.append(callback_lr_reducer)
        # Early stopper
        if params.get('metric_check') is not None:
            callback_early_stop = EarlyStopping(self,
                                                patience=params['patience'],
                                                metric_check=params['metric_check'],
                                                want_to_minimize=True if 'TER' in params['metric_check'] else False,
                                                check_split=params['patience_check_split'],
                                                eval_on_epochs=params['eval_on_epochs'],
                                                each_n_epochs=params['each_n_epochs'],
                                                start_eval_on_epoch=params['start_eval_on_epoch'])
            callbacks.append(callback_early_stop)

        # Store model
        if params['epochs_for_save'] >= 0:
            callback_store_model = StoreModelWeightsOnEpochEnd(self, saveModel, params['epochs_for_save'])
            callbacks.append(callback_store_model)

        # Prepare data generators
        if params['homogeneous_batches']:
            train_gen = Homogeneous_Data_Batch_Generator('train',
                                                         self,
                                                         ds,
                                                         state['n_iterations_per_epoch'],
                                                         batch_size=params['batch_size'],
                                                         joint_batches=params['joint_batches'],
                                                         normalization=params['normalize'],
                                                         data_augmentation=params['data_augmentation'],
                                                         mean_substraction=params['mean_substraction']).generator()
        else:
            train_gen = Data_Batch_Generator('train',
                                             self,
                                             ds,
                                             state['n_iterations_per_epoch'],
                                             batch_size=params['batch_size'],
                                             normalization=params['normalize'],
                                             data_augmentation=params['data_augmentation'],
                                             mean_substraction=params['mean_substraction'],
                                             shuffle=params['shuffle']).generator()

        # Are we going to validate on 'val' data?
        if 'val' in params['eval_on_sets']:
            # Calculate how many validation interations are we going to perform per test
            n_valid_samples = ds.len_val
            if params['num_iterations_val'] == None:
                params['num_iterations_val'] = int(math.ceil(float(n_valid_samples) / params['batch_size']))

            # prepare data generator
            val_gen = Data_Batch_Generator('val', self, ds, params['num_iterations_val'],
                                           batch_size=params['batch_size'],
                                           normalization=params['normalize'],
                                           data_augmentation=False,
                                           mean_substraction=params['mean_substraction']).generator()
        else:
            val_gen = None
            n_valid_samples = None

        # Are we going to use class weights?
        class_weight = {}
        if params['class_weights'] is not None:
            class_weight = ds.extra_variables['class_weights_' + params['class_weights']]
        # Train model
        if int(keras.__version__.split('.')[0]) == 1:
            # Keras 1.x version
            self.model.fit_generator(train_gen,
                                     validation_data=val_gen,
                                     nb_val_samples=n_valid_samples,
                                     class_weight=class_weight,
                                     samples_per_epoch=state['samples_per_epoch'],
                                     nb_epoch=params['n_epochs'],
                                     max_q_size=params['n_parallel_loaders'],
                                     verbose=params['verbose'],
                                     callbacks=callbacks,
                                     initial_epoch=params['epoch_offset'])
        else:
            # Keras 2.x version
            self.model.fit_generator(train_gen,
                                     steps_per_epoch=state['n_iterations_per_epoch'],
                                     epochs=params['n_epochs'],
                                     verbose=params['verbose'],
                                     callbacks=callbacks,
                                     validation_data=val_gen,
                                     validation_steps=n_valid_samples,
                                     class_weight=class_weight,
                                     max_queue_size=params['n_parallel_loaders'],
                                     workers=1,  # params['n_parallel_loaders'],
                                     initial_epoch=params['epoch_offset'])

    def __train_from_samples(self, x, y, params, class_weight=None, sample_weight=None, state=dict()):

        if params['verbose'] > 0:
            logging.info("Training parameters: " + str(params))
        callbacks = []
        ## Callbacks order:

        # Extra callbacks (e.g. evaluation)
        callbacks += params['extra_callbacks']

        # LR reducer
        if params.get('lr_decay') is not None:
            callback_lr_reducer = LearningRateReducer(reduce_rate=params['lr_gamma'],
                                                      reduce_frequency=params['lr_decay'],
                                                      reduce_each_epochs=params['reduce_each_epochs'],
                                                      start_reduction_on_epoch=params['start_reduction_on_epoch'],
                                                      exp_base=params['lr_reducer_exp_base'],
                                                      half_life=params['lr_half_life'],
                                                      reduction_function=params['lr_reducer_type'],
                                                      verbose=params['verbose'])
            callbacks.append(callback_lr_reducer)

        # Early stopper
        if params.get('metric_check') is not None:
            callback_early_stop = EarlyStopping(self,
                                                patience=params['patience'],
                                                metric_check=params['metric_check'],
                                                want_to_minimize=True if 'TER' in params['metric_check'] else False,
                                                eval_on_epochs=params['eval_on_epochs'],
                                                each_n_epochs=params['each_n_epochs'],
                                                start_eval_on_epoch=params['start_eval_on_epoch'])
            callbacks.append(callback_early_stop)

        # Store model
        if params['epochs_for_save'] >= 0:
            callback_store_model = StoreModelWeightsOnEpochEnd(self, saveModel, params['epochs_for_save'])
            callbacks.append(callback_store_model)

        # Train model
        self.model.fit(x,
                       y,
                       batch_size=min(params['batch_size'], len(x)),
                       epochs=params['n_epochs'],
                       verbose=params['verbose'],
                       callbacks=callbacks,
                       validation_data=None,
                       validation_split=params.get('val_split', 0.),
                       shuffle=params['shuffle'],
                       class_weight=class_weight,
                       sample_weight=sample_weight,
                       initial_epoch=params['epoch_offset'])

    def testNet(self, ds, parameters, out_name=None):

        # Check input parameters and recover default values if needed
        default_params = {'batch_size': 50, 'n_parallel_loaders': 8, 'normalize': False,
                          'mean_substraction': True}
        params = self.checkParameters(parameters, default_params)
        self.testing_parameters.append(copy.copy(params))

        logging.info("<<< Testing model >>>")

        # Calculate how many test interations are we going to perform
        n_samples = ds.len_test
        num_iterations = int(math.ceil(float(n_samples) / params['batch_size']))

        # Test model
        # We won't use an Homogeneous_Batch_Generator for testing
        data_gen = Data_Batch_Generator('test', self, ds, num_iterations,
                                        batch_size=params['batch_size'],
                                        normalization=params['normalize'],
                                        data_augmentation=False,
                                        mean_substraction=params['mean_substraction'])#.generator()

        out = self.model.evaluate_generator(data_gen,
                                            val_samples=n_samples,
                                            max_q_size=params['n_parallel_loaders'],
                                            nb_worker=1,  # params['n_parallel_loaders'],
                                            pickle_safe=False,
                                            )

        # Display metrics results
        for name, o in zip(self.model.metrics_names, out):
            logging.info('test ' + name + ': %0.8s' % o)

            # loss_all = out[0]
            # loss_ecoc = out[1]
            # loss_final = out[2]
            # acc_ecoc = out[3]
            # acc_final = out[4]
            # logging.info('Test loss: %0.8s' % loss_final)
            # logging.info('Test accuracy: %0.8s' % acc_final)

    def testNetSamples(self, X, batch_size=50):
        """
            Applies a forward pass on the samples provided and returns the predicted classes and probabilities.
        """
        classes = self.model.predict_classes(X, batch_size=batch_size)
        probs = self.model.predict_proba(X, batch_size=batch_size)

        return [classes, probs]

    def testOnBatch(self, X, Y, accuracy=True, out_name=None):
        """
            Applies a test on the samples provided and returns the resulting loss and accuracy (if True).

            :param out_name: name of the output node that will be used to evaluate the network accuracy. Only applicable for Graph models.
        """
        n_samples = X.shape[1]
        if isinstance(self.model, Sequential) or isinstance(self.model, Model):
            [X, Y] = self._prepareSequentialData(X, Y)
            loss = self.model.test_on_batch(X, Y, accuracy=False)
            loss = loss[0]
            if accuracy:
                [score, top_score] = self._getSequentialAccuracy(Y, self.model.predict_on_batch(X)[0])
                return loss, score, top_score, n_samples
            return loss, n_samples
        else:
            [data, last_output] = self._prepareGraphData(X, Y)
            loss = self.model.test_on_batch(data)
            loss = loss[0]
            if accuracy:
                score = self._getGraphAccuracy(data, self.model.predict_on_batch(data))
                top_score = score[1]
                score = score[0]
                if out_name:
                    score = score[out_name]
                    top_score = top_score[out_name]
                else:
                    score = score[last_output]
                    top_score = top_score[last_output]
                return loss, score, top_score, n_samples
            return loss, n_samples

    # ------------------------------------------------------- #
    #       PREDICTION FUNCTIONS
    #           Functions for making prediction on input samples
    # ------------------------------------------------------- #
    def predict_cond(self, X, states_below, params, ii):
        """
        Returns predictions on batch given the (static) input X and the current history (states_below) at time-step ii.
        WARNING!: It's assumed that the current history (state_below) is the last input of the model! See Dataset class for more information
        :param X: Input context
        :param states_below: Batch of partial hypotheses
        :param params: Decoding parameters
        :param ii: Decoding time-step
        :return: Network predictions at time-step ii
        """
        in_data = {}
        n_samples = states_below.shape[0]

        ##########################################
        # Choose model to use for sampling
        ##########################################
        model = self.model
        for model_input in params['model_inputs']:
            if X[model_input].shape[0] == 1:
                in_data[model_input] = np.repeat(X[model_input], n_samples, axis=0)
            else:
                in_data[model_input] = copy.copy(X[model_input])
        in_data[params['model_inputs'][params['state_below_index']]] = states_below

        ##########################################
        # Recover output identifiers
        ##########################################
        # in any case, the first output of the models must be the next words' probabilities
        pick_idx = -1
        output_ids_list = params['model_outputs']
        pick_idx = ii

        ##########################################
        # Apply prediction on current timestep
        ##########################################
        if params['max_batch_size'] >= n_samples:  # The model inputs beam will fit into one batch in memory
            out_data = model.predict_on_batch(in_data)
        else:  # It is possible that the model inputs don't fit into one single batch: Make one-sample-sized batches
            for i in range(n_samples):
                aux_in_data = {}
                for k, v in in_data.iteritems():
                    aux_in_data[k] = np.expand_dims(v[i], axis=0)
                predicted_out = model.predict_on_batch(aux_in_data)
                if i == 0:
                    out_data = predicted_out
                else:
                    if len(output_ids_list) > 1:
                        for iout in range(len(output_ids_list)):
                            out_data[iout] = np.vstack((out_data[iout], predicted_out[iout]))
                    else:
                        out_data = np.vstack((out_data, predicted_out))

        ##########################################
        # Get outputs
        ##########################################

        if len(output_ids_list) > 1:
            all_data = {}
            for output_id in range(len(output_ids_list)):
                all_data[output_ids_list[output_id]] = out_data[output_id]
            all_data[output_ids_list[0]] = np.array(all_data[output_ids_list[0]])[:, pick_idx, :]
        else:
            all_data = {output_ids_list[0]: np.array(out_data)[:, pick_idx, :]}
        probs = all_data[output_ids_list[0]]

        ##########################################
        # Define returned data
        ##########################################
        return probs

    def predict_cond_optimized(self, X, states_below, params, ii, prev_out, debug=False):
        """
        Returns predictions on batch given the (static) input X and the current history (states_below) at time-step ii.
        WARNING!: It's assumed that the current history (state_below) is the last input of the model!
        See Dataset class for more information
        :param X: Input context
        :param states_below: Batch of partial hypotheses
        :param params: Decoding parameters
        :param ii: Decoding time-step
        :param prev_out: output from the previous timestep, which will be reused by self.model_next
        (only applicable if beam search specific models self.model_init and self.model_next models are defined)
        :return: Network predictions at time-step ii
        """
        in_data = {}
        n_samples = states_below.shape[0]

        ##########################################
        # Choose model to use for sampling
        ##########################################
        if ii == 0:
            model = self.model_init
        else:
            model = self.model_next
        ##########################################
        # Get inputs
        ##########################################

        if ii > 1:  # timestep > 1 (model_next to model_next)
            for idx, next_out_name in enumerate(self.ids_outputs_next):
                if idx == 0:
                    in_data[self.ids_inputs_next[0]] = states_below[:, -1].reshape(n_samples, 1)
                if idx > 0:  # first output must be the output probs.
                    if next_out_name in self.matchings_next_to_next.keys():
                        next_in_name = self.matchings_next_to_next[next_out_name]
                        if prev_out[idx].shape[0] == 1:
                            prev_out[idx] = np.repeat(prev_out[idx], n_samples, axis=0)
                        in_data[next_in_name] = prev_out[idx]
        elif ii == 0:  # first timestep
            for model_input in params['model_inputs']:  # [:-1]:
                if X[model_input].shape[0] == 1:
                    in_data[model_input] = np.repeat(X[model_input], n_samples, axis=0)
                else:
                    in_data[model_input] = copy.copy(X[model_input])
            in_data[params['model_inputs'][params['state_below_index']]] = states_below.reshape(n_samples, 1)
        elif ii == 1:  # timestep == 1 (model_init to model_next)
            for idx, init_out_name in enumerate(self.ids_outputs_init):
                if idx == 0:
                    in_data[self.ids_inputs_next[0]] = states_below[:, -1].reshape(n_samples, 1)
                if idx > 0:  # first output must be the output probs.
                    if init_out_name in self.matchings_init_to_next.keys():
                        next_in_name = self.matchings_init_to_next[init_out_name]
                        if prev_out[idx].shape[0] == 1:
                            prev_out[idx] = np.repeat(prev_out[idx], n_samples, axis=0)
                        in_data[next_in_name] = prev_out[idx]

        if debug:
            for kk, v in in_data.iteritems():
                print 'len ' + kk + '', len(v)

        ##########################################
        # Recover output identifiers
        ##########################################
        # in any case, the first output of the models must be the next words' probabilities
        pick_idx = 0
        if ii == 0:  # optimized search model (model_init case)
            output_ids_list = self.ids_outputs_init
        else:  # optimized search model (model_next case)
            output_ids_list = self.ids_outputs_next

        ##########################################
        # Apply prediction on current timestep
        ##########################################
        if params['max_batch_size'] >= n_samples:  # The model inputs beam will fit into one batch in memory
            out_data = model.predict_on_batch(in_data)
        else:  # It is possible that the model inputs don't fit into one single batch: Make beam_batch_size-sample-sized batches
            if debug:
                print 'n_samples', n_samples
                print 'beam_batch_size', params['beam_batch_size']
            for i in range(0, n_samples, params['beam_batch_size']):
                aux_in_data = {}
                for k, v in in_data.iteritems():
                    max_pos = min([i + params['beam_batch_size'], n_samples, len(v)])
                    if debug:
                        print k
                        print 'len', len(v)
                        print 'picked', len(range(i, max_pos))
                    aux_in_data[k] = v[i:max_pos]
                    # aux_in_data[k] = np.expand_dims(v[i], axis=0)
                if debug:
                    print 'predicting...'
                predicted_out = model.predict_on_batch(aux_in_data)
                if i == 0:
                    out_data = predicted_out
                else:
                    if len(output_ids_list) > 1:
                        for iout in range(len(output_ids_list)):
                            out_data[iout] = np.vstack((out_data[iout], predicted_out[iout]))
                    else:
                        out_data = np.vstack((out_data, predicted_out))

        ##########################################
        # Get outputs
        ##########################################

        if len(output_ids_list) > 1:
            all_data = {}
            for output_id in range(len(output_ids_list)):
                all_data[output_ids_list[output_id]] = out_data[output_id]
            all_data[output_ids_list[0]] = np.array(all_data[output_ids_list[0]])[:, pick_idx, :]
        else:
            all_data = {output_ids_list[0]: np.array(out_data)[:, pick_idx, :]}
        probs = all_data[output_ids_list[0]]

        ##########################################
        # Define returned data
        ##########################################
        return [probs, out_data]

        #    def beam_search(self, X, params, null_sym=2, debug=False):

    def beam_search_NEW(self, X, params, null_sym=2, debug=False):
        """
        Beam search method for Cond models.
        (https://en.wikibooks.org/wiki/Artificial_Intelligence/Search/Heuristic_search/Beam_search)
        The algorithm in a nutshell does the following:

        1. k = beam_size
        2. open_nodes = [[]] * k
        3. while k > 0:

            3.1. Given the inputs, get (log) probabilities for the outputs.

            3.2. Expand each open node with all possible output.

            3.3. Prune and keep the k best nodes.

            3.4. If a sample has reached the <eos> symbol:

                3.4.1. Mark it as final sample.

                3.4.2. k -= 1

            3.5. Build new inputs (state_below) and go to 1.

        4. return final_samples, final_scores

        :param X: Model inputs
        :param params: Search parameters
        :param null_sym: <null> symbol
        :return: UNSORTED list of [k_best_samples, k_best_scores] (k: beam size)
        """
        n_samples_batch = len(X[params['model_inputs'][0]])
        sample_identifier_prediction = [[i] for i in range(n_samples_batch)]

        k = params['beam_size']
        samples = [[] for i in range(n_samples_batch)]
        sample_scores = [[] for i in range(n_samples_batch)]
        pad_on_batch = params['pad_on_batch']
        dead_k = [0] * n_samples_batch  # samples that reached eos
        live_k = [1] * n_samples_batch  # samples that did not yet reach eos
        all_live_k = sum(live_k)
        hyp_samples = [[[]] for i in range(n_samples_batch)]
        hyp_scores = [np.zeros(1).astype('float32') for i in range(n_samples_batch)]
        if params['pos_unk']:
            sample_alphas = [[] for i in range(n_samples_batch)]
            hyp_alphas = [[[]] for i in range(n_samples_batch)]

        # Create 'X_next' for initial step
        X_next = dict()
        for model_input in params['model_inputs']:
            X_next[model_input] = []
            for i_sample, live in enumerate(live_k):
                if debug:
                    print 'repeating X live', live
                X_next[model_input].append(np.repeat(np.expand_dims(X[model_input][i_sample], axis=0), 1, axis=0))
            X_next[model_input] = np.concatenate(X_next[model_input])
            if debug:
                print

        # Create 'state_below' for initial step
        # we must include an additional dimension if the input for each timestep are all the generated "words_so_far"
        if params['words_so_far']:
            if k > params['maxlen']:
                raise NotImplementedError(
                    "BEAM_SIZE can't be higher than MAX_OUTPUT_TEXT_LEN on the current implementation.")
            state_below = np.asarray([[null_sym]] * all_live_k) if pad_on_batch else np.asarray(
                [np.zeros((params['maxlen'], params['maxlen']))] * all_live_k)
        else:
            state_below = np.asarray([null_sym] * all_live_k) if pad_on_batch else np.asarray(
                [np.zeros(params['maxlen'])] * all_live_k)

        prev_out_next = None
        for ii in xrange(params['maxlen']):

            # PREDICT
            if debug:
                print 'predicting step', ii
                for kk, v in X_next.iteritems():
                    print 'len ' + kk + '', len(v)

            # for every possible live sample calc prob for every possible label
            if params['optimized_search']:  # use optimized search model if available
                [probs_all, prev_out] = self.predict_cond_optimized(X_next, state_below, params, ii, prev_out_next,
                                                                    debug=debug)
                if params['pos_unk']:
                    alphas_all = prev_out[-1][0]  # Shape: (k, n_steps)
                    prev_out = prev_out[:-1]
            else:
                probs_all = self.predict_cond(X_next, state_below, params, ii)

            # SCORE
            state_below = []
            if params['optimized_search']:
                prev_out_new = [[] for v in prev_out]
            for pos_sample, sample_identifier in enumerate(
                    sample_identifier_prediction):  # process one sample at a time

                # Only continue if not all beam subsamples are dead for the current sample
                if dead_k[pos_sample] < k:
                    # select information only for the current sample
                    probs = probs_all[sample_identifier]
                    if params['pos_unk']:
                        alphas = alphas_all[sample_identifier]

                    # total score for every sample is sum of -log of word prb
                    cand_scores = np.array(hyp_scores[pos_sample])[:, None] - np.log(probs)
                    cand_flat = cand_scores.flatten()
                    # Find the best options by calling argsort of flatten array
                    ranks_flat = cand_flat.argsort()[:(k - dead_k[pos_sample])]
                    # Decypher flatten indices
                    voc_size = probs.shape[1]
                    trans_indices = ranks_flat / voc_size  # index of row
                    word_indices = ranks_flat % voc_size  # index of col
                    costs = cand_flat[ranks_flat]
                    # Form a beam for the next iteration
                    new_hyp_samples = []
                    new_trans_indices = []
                    new_hyp_scores = np.zeros(k - dead_k[pos_sample]).astype('float32')
                    if params['pos_unk']:
                        new_hyp_alphas = []
                    for idx, [ti, wi] in enumerate(zip(trans_indices, word_indices)):
                        new_hyp_samples.append(hyp_samples[pos_sample][ti] + [wi])
                        new_trans_indices.append(ti)
                        new_hyp_scores[idx] = copy.copy(costs[idx])
                        if params['pos_unk']:
                            new_hyp_alphas.append(hyp_alphas[pos_sample][ti] + [alphas[ti]])

                    # check the finished samples
                    new_live_k = 0
                    hyp_samples[pos_sample] = []
                    hyp_scores[pos_sample] = []
                    if params['pos_unk']:
                        hyp_alphas[pos_sample] = []
                    indices_alive = []
                    for idx in xrange(len(new_hyp_samples)):
                        if new_hyp_samples[idx][-1] == 0:  # finished sample
                            samples[pos_sample].append(new_hyp_samples[idx])
                            sample_scores[pos_sample].append(new_hyp_scores[idx])
                            if params['pos_unk']:
                                sample_alphas[pos_sample].append(new_hyp_alphas[idx])
                            dead_k[pos_sample] += 1
                        else:
                            indices_alive.append(new_trans_indices[idx])
                            new_live_k += 1
                            hyp_samples[pos_sample].append(new_hyp_samples[idx])
                            hyp_scores[pos_sample].append(new_hyp_scores[idx])
                            if params['pos_unk']:
                                hyp_alphas[pos_sample].append(new_hyp_alphas[idx])
                    hyp_scores[pos_sample] = np.array(hyp_scores[pos_sample])
                    live_k[pos_sample] = new_live_k

                    if new_live_k > 0 and dead_k[pos_sample] < k:
                        # convert chosen samples
                        state_below.append(np.asarray(hyp_samples[pos_sample], dtype='int64'))

                    # keep every remaining one
                    if live_k[pos_sample] > 0 and params['optimized_search']:
                        for idx_vars in range(len(prev_out)):
                            these_indices = np.asarray(sample_identifier_prediction[pos_sample])[indices_alive]
                            prev_out_new[idx_vars].append(np.asarray(prev_out[idx_vars][these_indices]))

            # Stop when we do not have any more samples alive
            if sum(live_k) == 0:
                break

            # Create 'X_next' for next step
            X_next = dict()
            for model_input in params['model_inputs']:
                X_next[model_input] = []
                for i_sample, live in enumerate(live_k):
                    if debug:
                        print 'repeating X live', live
                    X_next[model_input].append(
                        np.repeat(np.expand_dims(X[model_input][i_sample], axis=0), live, axis=0))
                X_next[model_input] = np.concatenate(X_next[model_input])
                if debug:
                    print

            # Create 'state_below' for next step
            state_below = np.concatenate(state_below)
            # we must include an additional dimension if the input for each timestep are all the generated words so far
            if pad_on_batch:
                state_below = np.hstack((np.zeros((state_below.shape[0], 1), dtype='int64') + null_sym, state_below))
                if params['words_so_far']:
                    state_below = np.expand_dims(state_below, axis=0)
            else:
                state_below = np.hstack((np.zeros((state_below.shape[0], 1), dtype='int64'), state_below,
                                         np.zeros((state_below.shape[0],
                                                   max(params['maxlen'] - state_below.shape[1] - 1, 0)),
                                                  dtype='int64')))

                if params['words_so_far']:
                    state_below = np.expand_dims(state_below, axis=0)
                    state_below = np.hstack((state_below,
                                             np.zeros((state_below.shape[0], params['maxlen'] - state_below.shape[1],
                                                       state_below.shape[2]))))

            # Create 'prev_out_next' for next step
            if params['optimized_search']:
                for idx_vars in range(len(prev_out)):
                    try:
                        prev_out[idx_vars] = np.concatenate(prev_out_new[idx_vars])
                    except Exception, e:
                        print len(prev_out_new[idx_vars])
                        print prev_out_new[idx_vars][0].shape
                        print prev_out_new[idx_vars][1].shape
                        print prev_out_new[idx_vars][2].shape
                        print prev_out_new[idx_vars][-2].shape
                        print prev_out_new[idx_vars][-1].shape
                        print e
                        raise Exception()

                prev_out_next = prev_out

            # Update 'sample_identifier_prediction'
            sample_identifier_prediction = []
            for i, live in zip(range(n_samples_batch), live_k):
                num_up_to_here = sum(live_k[:i])
                sample_identifier_prediction += [range(num_up_to_here, num_up_to_here + live)]

        for pos_sample, sample_identifier in enumerate(sample_identifier_prediction):  # process one sample at a time
            if live_k[pos_sample] > 0:
                for idx in xrange(live_k[pos_sample]):
                    samples[pos_sample].append(hyp_samples[pos_sample][idx])
                    sample_scores[pos_sample].append(hyp_scores[pos_sample][idx])
                    if params['pos_unk']:
                        sample_alphas[pos_sample].append(hyp_alphas[pos_sample][idx])
        if params['pos_unk']:
            return samples, sample_scores, sample_alphas
        else:
            return samples, sample_scores

            #    def beam_search_DEPRECATED(self, X, params, null_sym=2):

    def beam_search(self, X, params, return_alphas=False, eos_sym=0, null_sym=2):
        """
        Beam search method for Cond models.
        (https://en.wikibooks.org/wiki/Artificial_Intelligence/Search/Heuristic_search/Beam_search)
        The algorithm in a nutshell does the following:

        1. k = beam_size
        2. open_nodes = [[]] * k
        3. while k > 0:

            3.1. Given the inputs, get (log) probabilities for the outputs.

            3.2. Expand each open node with all possible output.

            3.3. Prune and keep the k best nodes.

            3.4. If a sample has reached the <eos> symbol:

                3.4.1. Mark it as final sample.

                3.4.2. k -= 1

            3.5. Build new inputs (state_below) and go to 1.

        4. return final_samples, final_scores

        :param X: Model inputs
        :param params: Search parameters
        :param eos_sym: <eos> symbol
        :param null_sym: <null> symbol
        :return: UNSORTED list of [k_best_samples, k_best_scores] (k: beam size)
        """
        k = params['beam_size']
        samples = []
        sample_scores = []
        pad_on_batch = params['pad_on_batch']
        dead_k = 0  # samples that reached eos
        live_k = 1  # samples that did not yet reach eos
        hyp_samples = [[]] * live_k
        hyp_scores = np.zeros(live_k).astype('float32')
        ret_alphas = return_alphas or params['pos_unk']
        if ret_alphas:
            sample_alphas = []
            hyp_alphas = [[]] * live_k

        maxlen = int(len(X[params['dataset_inputs'][0]][0]) * params['output_max_length_depending_on_x_factor']) if \
            params['output_max_length_depending_on_x'] else params['maxlen']

        minlen = int(
            len(X[params['dataset_inputs'][0]][0]) / params['output_min_length_depending_on_x_factor'] + 1e-7) if \
            params['output_min_length_depending_on_x'] else 0

        # we must include an additional dimension if the input for each timestep are all the generated "words_so_far"
        if params['words_so_far']:
            if k > maxlen:
                raise NotImplementedError(
                    "BEAM_SIZE can't be higher than MAX_OUTPUT_TEXT_LEN on the current implementation.")
            state_below = np.asarray([[null_sym]] * live_k) if pad_on_batch else np.asarray(
                [np.zeros((maxlen, maxlen))] * live_k)
        else:
            state_below = np.asarray([null_sym] * live_k) if pad_on_batch else np.asarray(
                [np.zeros(maxlen)] * live_k)

        prev_out = None

        for ii in xrange(maxlen):
            # for every possible live sample calc prob for every possible label
            if params['optimized_search']:  # use optimized search model if available
                [probs, prev_out] = self.predict_cond_optimized(X, state_below, params, ii, prev_out)
                if ret_alphas:
                    alphas = prev_out[-1][0]  # Shape: (k, n_steps)
                    prev_out = prev_out[:-1]
            else:
                probs = self.predict_cond(X, state_below, params, ii)

            if minlen > 0 and ii < minlen:
                probs[:, eos_sym] = -np.inf

            # total score for every sample is sum of -log of word prb
            cand_scores = np.array(hyp_scores)[:, None] - np.log(probs)
            cand_flat = cand_scores.flatten()
            # Find the best options by calling argsort of flatten array
            ranks_flat = cand_flat.argsort()[:(k - dead_k)]
            # Decypher flatten indices
            voc_size = probs.shape[1]
            trans_indices = ranks_flat / voc_size  # index of row
            word_indices = ranks_flat % voc_size  # index of col
            costs = cand_flat[ranks_flat]
            best_cost = costs[0]
            # Form a beam for the next iteration
            new_hyp_samples = []
            new_trans_indices = []
            new_hyp_scores = np.zeros(k - dead_k).astype('float32')
            if ret_alphas:
                new_hyp_alphas = []
            for idx, [ti, wi] in enumerate(zip(trans_indices, word_indices)):
                if params['search_pruning']:
                    if costs[idx] < k * best_cost:
                        new_hyp_samples.append(hyp_samples[ti] + [wi])
                        new_trans_indices.append(ti)
                        new_hyp_scores[idx] = copy.copy(costs[idx])
                        if ret_alphas:
                            new_hyp_alphas.append(hyp_alphas[ti] + [alphas[ti]])
                    else:
                        dead_k += 1
                else:
                    new_hyp_samples.append(hyp_samples[ti] + [wi])
                    new_trans_indices.append(ti)
                    new_hyp_scores[idx] = copy.copy(costs[idx])
                    if ret_alphas:
                        new_hyp_alphas.append(hyp_alphas[ti] + [alphas[ti]])
            # check the finished samples
            new_live_k = 0
            hyp_samples = []
            hyp_scores = []
            hyp_alphas = []
            indices_alive = []
            for idx in xrange(len(new_hyp_samples)):
                if new_hyp_samples[idx][-1] == eos_sym:  # finished sample
                    samples.append(new_hyp_samples[idx])
                    sample_scores.append(new_hyp_scores[idx])
                    if ret_alphas:
                        sample_alphas.append(new_hyp_alphas[idx])
                    dead_k += 1
                else:
                    indices_alive.append(new_trans_indices[idx])
                    new_live_k += 1
                    hyp_samples.append(new_hyp_samples[idx])
                    hyp_scores.append(new_hyp_scores[idx])
                    if ret_alphas:
                        hyp_alphas.append(new_hyp_alphas[idx])
            hyp_scores = np.array(hyp_scores)
            live_k = new_live_k

            if new_live_k < 1:
                break
            if dead_k >= k:
                break
            state_below = np.asarray(hyp_samples, dtype='int64')

            # we must include an additional dimension if the input for each timestep are all the generated words so far
            if pad_on_batch:
                state_below = np.hstack((np.zeros((state_below.shape[0], 1), dtype='int64') + null_sym, state_below))
                if params['words_so_far']:
                    state_below = np.expand_dims(state_below, axis=0)
            else:
                state_below = np.hstack((np.zeros((state_below.shape[0], 1), dtype='int64'), state_below,
                                         np.zeros((state_below.shape[0],
                                                   max(maxlen - state_below.shape[1] - 1, 0)),
                                                  dtype='int64')))

                if params['words_so_far']:
                    state_below = np.expand_dims(state_below, axis=0)
                    state_below = np.hstack((state_below,
                                             np.zeros((state_below.shape[0], maxlen - state_below.shape[1],
                                                       state_below.shape[2]))))

            if params['optimized_search'] and ii > 0:
                # filter next search inputs w.r.t. remaining samples
                for idx_vars in range(len(prev_out)):
                    prev_out[idx_vars] = prev_out[idx_vars][indices_alive]

        # dump every remaining one
        if live_k > 0:
            for idx in xrange(live_k):
                samples.append(hyp_samples[idx])
                sample_scores.append(hyp_scores[idx])
                if ret_alphas:
                    sample_alphas.append(hyp_alphas[idx])
        if ret_alphas:
            return samples, sample_scores, np.asarray(sample_alphas)
        else:
            return samples, sample_scores, None

    def BeamSearchNet(self, ds, parameters):
        """
        DEPRECATED, use predictBeamSearchNet() instead.
        """
        print "WARNING!: deprecated function, use predictBeamSearchNet() instead"
        return self.predictBeamSearchNet(ds, parameters)

        #    def predictBeamSearchNet(self, ds, parameters={}):

    def predictBeamSearchNet_NEW(self, ds, parameters={}):
        """
        Approximates by beam search the best predictions of the net on the dataset splits chosen.

        :param batch_size: size of the batch
        :param n_parallel_loaders: number of parallel data batch loaders
        :param normalization: apply data normalization on images/features or not (only if using images/features as input)
        :param mean_substraction: apply mean data normalization on images or not (only if using images as input)
        :param predict_on_sets: list of set splits for which we want to extract the predictions ['train', 'val', 'test']
        :param optimized_search: boolean indicating if the used model has the optimized Beam Search implemented (separate self.model_init and self.model_next models for reusing the information from previous timesteps).
        The following attributes must be inserted to the model when building an optimized search model:

            * ids_inputs_init: list of input variables to model_init (must match inputs to conventional model)
            * ids_outputs_init: list of output variables of model_init (model probs must be the first output)
            * ids_inputs_next: list of input variables to model_next (previous word must be the first input)
            * ids_outputs_next: list of output variables of model_next (model probs must be the first output and the number of out variables must match the number of in variables)
            * matchings_init_to_next: dictionary from 'ids_outputs_init' to 'ids_inputs_next'
            * matchings_next_to_next: dictionary from 'ids_outputs_next' to 'ids_inputs_next'

        :param temporally_linked: boolean indicating if the outputs from a sample are the inputs of the following one
        The following attributes must be inserted to the model when building a temporally_linked model:

            * matchings_sample_to_next_sample:
            * ids_temporally_linked_inputs:

        :returns predictions: dictionary with set splits as keys and matrices of predictions as values.
        """

        # Check input parameters and recover default values if needed
        default_params = {'batch_size': 1,
                          'n_parallel_loaders': 8,
                          'beam_size': 5,
                          'beam_batch_size': 50,
                          'normalize': False, 'mean_substraction': True,
                          'predict_on_sets': ['val'], 'maxlen': 20, 'n_samples': -1,
                          'model_inputs': ['source_text', 'state_below'],
                          'model_outputs': ['description'],
                          'dataset_inputs': ['source_text', 'state_below'],
                          'dataset_outputs': ['description'],
                          'alpha_factor': 1.0,
                          'sampling_type': 'max_likelihood',
                          'words_so_far': False,
                          'optimized_search': False,
                          'search_pruning': False,
                          'pos_unk': False,
                          'temporally_linked': False,
                          'link_index_id': 'link_index',
                          'state_below_index': -1,
                          'max_eval_samples': None,
                          }
        params = self.checkParameters(parameters, default_params)

        # Check if the model is ready for applying an optimized search
        if params['optimized_search']:
            if 'matchings_init_to_next' not in dir(self) or \
                            'matchings_next_to_next' not in dir(self) or \
                            'ids_inputs_init' not in dir(self) or \
                            'ids_outputs_init' not in dir(self) or \
                            'ids_inputs_next' not in dir(self) or \
                            'ids_outputs_next' not in dir(self):
                raise Exception(
                    "The following attributes must be inserted to the model when building an optimized search model:\n",
                    "- matchings_init_to_next\n",
                    "- matchings_next_to_next\n",
                    "- ids_inputs_init\n",
                    "- ids_outputs_init\n",
                    "- ids_inputs_next\n",
                    "- ids_outputs_next\n")

        # Check if the model is ready for applying a temporally_linked search
        if params['temporally_linked']:
            if 'matchings_sample_to_next_sample' not in dir(self) or \
                            'ids_temporally_linked_inputs' not in dir(self):
                raise Exception(
                    "The following attributes must be inserted to the model when building a temporally_linked model:\n",
                    "- matchings_sample_to_next_sample\n",
                    "- ids_temporally_linked_inputs\n")

        predictions = dict()
        references = []
        sources_sampling = []
        for s in params['predict_on_sets']:
            print
            logging.info("<<< Predicting outputs of " + s + " set >>>")

            # TODO: enable 'train' sampling on temporally-linked models
            if params['temporally_linked'] and s == 'train':
                logging.info('Sampling is currenly not implemented on the "train" set for temporally-linked models.')
                data_gen = -1
                data_gen_instance = -1
            else:

                assert len(params['model_inputs']) > 0, 'We need at least one input!'
                if not params['optimized_search']:  # use optimized search model if available
                    assert not params['pos_unk'], 'PosUnk is not supported with non-optimized beam search methods'

                params['pad_on_batch'] = ds.pad_on_batch[params['dataset_inputs'][params['state_below_index']]]

                if params['temporally_linked']:
                    previous_outputs = {}  # variable for storing previous outputs if using a temporally-linked model
                    for input_id in self.ids_temporally_linked_inputs:
                        previous_outputs[input_id] = dict()
                        previous_outputs[input_id][-1] = [ds.extra_words['<null>']]

                # Calculate how many iterations are we going to perform
                if params['n_samples'] < 1:
                    if params['max_eval_samples'] is not None:
                        n_samples = min(eval("ds.len_" + s), params['max_eval_samples'])
                    else:
                        n_samples = eval("ds.len_" + s)
                    num_iterations = int(math.ceil(float(n_samples) / params['batch_size']))
                    n_samples = min(eval("ds.len_" + s), num_iterations * params['batch_size'])

                    # Prepare data generator: We won't use an Homogeneous_Data_Batch_Generator here
                    data_gen_instance = Data_Batch_Generator(s, self, ds, num_iterations,
                                                             batch_size=params['batch_size'],
                                                             normalization=params['normalize'],
                                                             data_augmentation=False,
                                                             mean_substraction=params['mean_substraction'],
                                                             predict=True)
                    data_gen = data_gen_instance.generator()
                else:
                    n_samples = params['n_samples']
                    num_iterations = int(math.ceil(float(n_samples) / params['batch_size']))

                    # Prepare data generator: We won't use an Homogeneous_Data_Batch_Generator here
                    data_gen_instance = Data_Batch_Generator(s, self, ds, num_iterations,
                                                             batch_size=params['batch_size'],
                                                             normalization=params['normalize'],
                                                             data_augmentation=False,
                                                             mean_substraction=params['mean_substraction'],
                                                             predict=False,
                                                             random_samples=n_samples,
                                                             temporally_linked=params['temporally_linked'])
                    data_gen = data_gen_instance.generator()

                if params['n_samples'] > 0:
                    references = []
                    sources_sampling = []
                best_samples = []
                if params['pos_unk']:
                    best_alphas = []
                    sources = []

                total_cost = 0
                sampled = 0
                start_time = time.time()
                eta = -1
                for j in range(num_iterations):
                    data = data_gen.next()
                    X = dict()
                    if params['n_samples'] > 0:
                        s_dict = {}
                        for input_id in params['model_inputs']:
                            X[input_id] = data[0][input_id]
                            s_dict[input_id] = X[input_id]
                        sources_sampling.append(s_dict)

                        Y = dict()
                        for output_id in params['model_outputs']:
                            Y[output_id] = data[1][output_id]
                    else:
                        s_dict = {}
                        for input_id in params['model_inputs']:
                            X[input_id] = data[input_id]
                            if params['pos_unk']:
                                s_dict[input_id] = X[input_id]
                        if params['pos_unk'] and not eval('ds.loaded_raw_' + s + '[0]'):
                            sources.append(s_dict)

                    # Count processed samples
                    n_samples_batch = len(X[params['model_inputs'][0]])
                    sys.stdout.write('\r')
                    sys.stdout.write("Sampling %d/%d  -  ETA: %ds " % (sampled + n_samples_batch, n_samples, int(eta)))
                    sys.stdout.flush()
                    x = dict()

                    # Prepare data if using temporally-linked input
                    for input_id in params['model_inputs']:
                        if params['temporally_linked'] and input_id in self.ids_temporally_linked_inputs:
                            for i in range(n_samples_batch):
                                link = int(X[params['link_index_id']][i])
                                if link not in previous_outputs[
                                    input_id].keys():  # input to current sample was not processed yet
                                    link = -1
                                prev_x = [ds.vocabulary[input_id]['idx2words'][w] for w in
                                          previous_outputs[input_id][link]]
                                in_val = ds.loadText([' '.join(prev_x)], ds.vocabulary[input_id],
                                                     ds.max_text_len[input_id][s],
                                                     ds.text_offset[input_id],
                                                     fill=ds.fill_text[input_id],
                                                     pad_on_batch=ds.pad_on_batch[input_id],
                                                     words_so_far=ds.words_so_far[input_id],
                                                     loading_X=True)[0]
                                if input_id in x.keys():
                                    x[input_id] = np.concatenate((x[input_id], in_val))
                                else:
                                    x[input_id] = in_val
                        else:
                            x[input_id] = np.array(X[input_id])

                    # Apply beam search
                    samples_all, scores_all, alphas_all = self.beam_search(x, params, null_sym=ds.extra_words['<null>'])

                    # Recover most probable output for each sample
                    for i_sample in range(n_samples_batch):
                        samples = samples_all[i_sample]
                        scores = scores_all[i_sample]
                        if params['pos_unk']:
                            alphas = alphas_all[i_sample]

                        if params['normalize']:
                            counts = [len(sample) ** params['alpha_factor'] for sample in samples]
                            scores = [co / cn for co, cn in zip(scores, counts)]
                        best_score = np.argmin(scores)
                        best_sample = samples[best_score]
                        best_samples.append(best_sample)
                        if params['pos_unk']:
                            best_alphas.append(np.asarray(alphas[best_score]))
                        total_cost += scores[best_score]
                        eta = (n_samples - sampled + i_sample + 1) * (time.time() - start_time) / (
                            sampled + i_sample + 1)
                        if params['n_samples'] > 0:
                            for output_id in params['model_outputs']:
                                references.append(Y[output_id][i_sample])

                        # store outputs for temporally-linked models
                        if params['temporally_linked']:
                            first_idx = max(0, data_gen_instance.first_idx)
                            # TODO: Make it more general
                            for (output_id, input_id) in self.matchings_sample_to_next_sample.iteritems():
                                # Get all words previous to the padding
                                previous_outputs[input_id][first_idx + sampled + i_sample] = best_sample[:sum(
                                    [int(elem > 0) for elem in best_sample])]

                    sampled += n_samples_batch

                sys.stdout.write('Total cost of the translations: %f \t Average cost of the translations: %f\n' % (
                    total_cost, total_cost / n_samples))
                sys.stdout.write('The sampling took: %f secs (Speed: %f sec/sample)\n' % ((time.time() - start_time), (
                    time.time() - start_time) / n_samples))

                sys.stdout.flush()

                if params['pos_unk']:
                    if eval('ds.loaded_raw_' + s + '[0]'):
                        sources = file2list(eval('ds.X_raw_' + s + '["raw_' + params['model_inputs'][0] + '"]'))
                    predictions[s] = (np.asarray(best_samples), np.asarray(best_alphas), sources)
                else:
                    predictions[s] = np.asarray(best_samples)
        del data_gen
        del data_gen_instance
        if params['n_samples'] < 1:
            return predictions
        else:
            return predictions, references, sources_sampling

            #    def predictBeamSearchNet_DEPRECATED(self, ds, parameters={}):

    def predictBeamSearchNet(self, ds, parameters={}):
        """
        Approximates by beam search the best predictions of the net on the dataset splits chosen.

        :param max_batch_size: Maximum batch size loaded into memory
        :param n_parallel_loaders: number of parallel data batch loaders
        :param normalization: apply data normalization on images/features or not (only if using images/features as input)
        :param mean_substraction: apply mean data normalization on images or not (only if using images as input)
        :param predict_on_sets: list of set splits for which we want to extract the predictions ['train', 'val', 'test']
        :param optimized_search: boolean indicating if the used model has the optimized Beam Search implemented (separate self.model_init and self.model_next models for reusing the information from previous timesteps).
        The following attributes must be inserted to the model when building an optimized search model:

            * ids_inputs_init: list of input variables to model_init (must match inputs to conventional model)
            * ids_outputs_init: list of output variables of model_init (model probs must be the first output)
            * ids_inputs_next: list of input variables to model_next (previous word must be the first input)
            * ids_outputs_next: list of output variables of model_next (model probs must be the first output and the number of out variables must match the number of in variables)
            * matchings_init_to_next: dictionary from 'ids_outputs_init' to 'ids_inputs_next'
            * matchings_next_to_next: dictionary from 'ids_outputs_next' to 'ids_inputs_next'

        :param temporally_linked: boolean indicating if the outputs from a sample are the inputs of the following one
        The following attributes must be inserted to the model when building a temporally_linked model:

            * matchings_sample_to_next_sample:
            * ids_temporally_linked_inputs:

        :returns predictions: dictionary with set splits as keys and matrices of predictions as values.
        """

        # Check input parameters and recover default values if needed
        default_params = {'max_batch_size': 50,
                          'n_parallel_loaders': 8,
                          'beam_size': 5,
                          'beam_batch_size': 50,
                          'normalize': False,
                          'mean_substraction': True,
                          'predict_on_sets': ['val'],
                          'maxlen': 20,
                          'n_samples': -1,
                          'model_inputs': ['source_text', 'state_below'],
                          'model_outputs': ['description'],
                          'dataset_inputs': ['source_text', 'state_below'],
                          'dataset_outputs': ['description'],
                          'sampling_type': 'max_likelihood',
                          'words_so_far': False,
                          'optimized_search': False,
                          'search_pruning': False,
                          'pos_unk': False,
                          'temporally_linked': False,
                          'link_index_id': 'link_index',
                          'state_below_index': -1,
                          'max_eval_samples': None,
                          'normalize_probs': False,
                          'alpha_factor': 0.0,
                          'coverage_penalty': False,
                          'length_penalty': False,
                          'length_norm_factor': 0.0,
                          'coverage_norm_factor': 0.0,
                          'output_max_length_depending_on_x': False,
                          'output_max_length_depending_on_x_factor': 3,
                          'output_min_length_depending_on_x': False,
                          'output_min_length_depending_on_x_factor': 2
                          }

        params = self.checkParameters(parameters, default_params)
        # Check if the model is ready for applying an optimized search
        if params['optimized_search']:
            if 'matchings_init_to_next' not in dir(self) or \
                            'matchings_next_to_next' not in dir(self) or \
                            'ids_inputs_init' not in dir(self) or \
                            'ids_outputs_init' not in dir(self) or \
                            'ids_inputs_next' not in dir(self) or \
                            'ids_outputs_next' not in dir(self):
                raise Exception(
                    "The following attributes must be inserted to the model when building an optimized search model:\n",
                    "- matchings_init_to_next\n",
                    "- matchings_next_to_next\n",
                    "- ids_inputs_init\n",
                    "- ids_outputs_init\n",
                    "- ids_inputs_next\n",
                    "- ids_outputs_next\n")

        # Check if the model is ready for applying a temporally_linked search
        if params['temporally_linked']:
            if 'matchings_sample_to_next_sample' not in dir(self) or \
                            'ids_temporally_linked_inputs' not in dir(self):
                raise Exception(
                    "The following attributes must be inserted to the model when building a temporally_linked model:\n",
                    "- matchings_sample_to_next_sample\n",
                    "- ids_temporally_linked_inputs\n")
        predictions = dict()
        references = []
        sources_sampling = []
        for s in params['predict_on_sets']:
            print
            logging.info("<<< Predicting outputs of " + s + " set >>>")

            # TODO: enable 'train' sampling on temporally-linked models
            if params['temporally_linked'] and s == 'train':
                logging.info('Sampling is currenly not implemented on the "train" set for temporally-linked models.')
                data_gen = -1
                data_gen_instance = -1
            else:
                assert len(params['model_inputs']) > 0, 'We need at least one input!'
                if not params['optimized_search']:  # use optimized search model if available
                    assert not params['pos_unk'], 'PosUnk is not supported with non-optimized beam search methods'

                params['pad_on_batch'] = ds.pad_on_batch[params['dataset_inputs'][params['state_below_index']]]

                if params['temporally_linked']:
                    previous_outputs = {}  # variable for storing previous outputs if using a temporally-linked model
                    for input_id in self.ids_temporally_linked_inputs:
                        previous_outputs[input_id] = dict()
                        previous_outputs[input_id][-1] = [ds.extra_words['<null>']]

                # Calculate how many iterations are we going to perform
                if params['n_samples'] < 1:
                    if params['max_eval_samples'] is not None:
                        n_samples = min(eval("ds.len_" + s), params['max_eval_samples'])
                    else:
                        n_samples = eval("ds.len_" + s)

                    num_iterations = int(math.ceil(float(n_samples)))  # / params['max_batch_size']))
                    n_samples = min(eval("ds.len_" + s), num_iterations)  # * params['batch_size'])
                    # Prepare data generator: We won't use an Homogeneous_Data_Batch_Generator here
                    data_gen_instance = Data_Batch_Generator(s, self, ds, num_iterations,
                                                             batch_size=1,
                                                             normalization=params['normalize'],
                                                             data_augmentation=False,
                                                             mean_substraction=params['mean_substraction'],
                                                             predict=True)
                    data_gen = data_gen_instance.generator()
                else:
                    n_samples = params['n_samples']
                    num_iterations = int(math.ceil(float(n_samples)))  # / params['batch_size']))

                    # Prepare data generator: We won't use an Homogeneous_Data_Batch_Generator here
                    data_gen_instance = Data_Batch_Generator(s, self, ds, num_iterations,
                                                             batch_size=1,
                                                             normalization=params['normalize'],
                                                             data_augmentation=False,
                                                             mean_substraction=params['mean_substraction'],
                                                             predict=False,
                                                             random_samples=n_samples,
                                                             temporally_linked=params['temporally_linked'])
                    data_gen = data_gen_instance.generator()

                if params['n_samples'] > 0:
                    references = []
                    sources_sampling = []
                best_samples = []
                if params['pos_unk']:
                    best_alphas = []
                    sources = []

                total_cost = 0
                sampled = 0
                start_time = time.time()
                eta = -1
                for j in range(num_iterations):
                    data = data_gen.next()
                    X = dict()
                    if params['n_samples'] > 0:
                        s_dict = {}
                        for input_id in params['model_inputs']:
                            X[input_id] = data[0][input_id]
                            s_dict[input_id] = X[input_id]
                        sources_sampling.append(s_dict)

                        Y = dict()
                        for output_id in params['model_outputs']:
                            Y[output_id] = data[1][output_id]
                    else:
                        s_dict = {}
                        for input_id in params['model_inputs']:
                            X[input_id] = data[input_id]
                            if params['pos_unk']:
                                s_dict[input_id] = X[input_id]
                        if params['pos_unk'] and not eval('ds.loaded_raw_' + s + '[0]'):
                            sources.append(s_dict)

                    for i in range(len(X[params['model_inputs'][0]])):  # process one sample at a time
                        sampled += 1
                        sys.stdout.write('\r')
                        sys.stdout.write("Sampling %d/%d  -  ETA: %ds " % (sampled, n_samples, int(eta)))
                        sys.stdout.flush()
                        x = dict()

                        for input_id in params['model_inputs']:
                            if params['temporally_linked'] and input_id in self.ids_temporally_linked_inputs:
                                link = int(X[params['link_index_id']][i])
                                if link not in previous_outputs[
                                    input_id].keys():  # input to current sample was not processed yet
                                    link = -1
                                prev_x = [ds.vocabulary[input_id]['idx2words'][w] for w in
                                          previous_outputs[input_id][link]]
                                x[input_id] = ds.loadText([' '.join(prev_x)], ds.vocabulary[input_id],
                                                          ds.max_text_len[input_id][s],
                                                          ds.text_offset[input_id],
                                                          fill=ds.fill_text[input_id],
                                                          pad_on_batch=ds.pad_on_batch[input_id],
                                                          words_so_far=ds.words_so_far[input_id],
                                                          loading_X=True)[0]
                            else:
                                x[input_id] = np.asarray([X[input_id][i]])
                        samples, scores, alphas = self.beam_search(x,
                                                                   params,
                                                                   eos_sym=ds.extra_words['<pad>'],
                                                                   null_sym=ds.extra_words['<null>'],
                                                                   return_alphas=params['coverage_penalty'])

                        if params['length_penalty'] or params['coverage_penalty']:
                            if params['length_penalty']:
                                length_penalties = [((5 + len(sample)) ** params['length_norm_factor']
                                                     / (5 + 1) ** params['length_norm_factor'])
                                                    # this 5 is a magic number by Google...
                                                    for sample in samples]
                            else:
                                length_penalties = [1.0 for _ in len(samples)]

                            if params['coverage_penalty']:
                                coverage_penalties = []
                                for k, sample in enumerate(samples):
                                    # We assume that source sentences are at the first position of x
                                    x_sentence = x[params['model_inputs'][0]][0]
                                    alpha = np.asarray(alphas[k])
                                    cp_penalty = 0.0
                                    for cp_i in range(len(x_sentence)):
                                        att_weight = 0.0
                                        for cp_j in range(len(sample)):
                                            att_weight += alpha[cp_j, cp_i]
                                        cp_penalty += np.log(min(att_weight, 1.0))
                                    coverage_penalties.append(params['coverage_norm_factor'] * cp_penalty)
                            else:
                                coverage_penalties = [0.0 for _ in len(samples)]
                            scores = [co / lp + cp for co, lp, cp in zip(scores, length_penalties, coverage_penalties)]

                        elif params['normalize_probs']:
                            counts = [len(sample) ** params['alpha_factor'] for sample in samples]
                            scores = [co / cn for co, cn in zip(scores, counts)]

                        best_score = np.argmin(scores)
                        best_sample = samples[best_score]
                        best_samples.append(best_sample)
                        if params['pos_unk']:
                            best_alphas.append(np.asarray(alphas[best_score]))
                        total_cost += scores[best_score]
                        eta = (n_samples - sampled) * (time.time() - start_time) / sampled
                        if params['n_samples'] > 0:
                            for output_id in params['model_outputs']:
                                references.append(Y[output_id][i])

                        # store outputs for temporally-linked models
                        if params['temporally_linked']:
                            first_idx = max(0, data_gen_instance.first_idx)
                            # TODO: Make it more general
                            for (output_id, input_id) in self.matchings_sample_to_next_sample.iteritems():
                                # Get all words previous to the padding
                                previous_outputs[input_id][first_idx + sampled - 1] = best_sample[:sum(
                                    [int(elem > 0) for elem in best_sample])]

                sys.stdout.write('\n Total cost of the translations: %f \t Average cost of the translations: %f\n' % (
                    total_cost, total_cost / n_samples))
                sys.stdout.write('The sampling took: %f secs (Speed: %f sec/sample)\n' % ((time.time() - start_time), (
                    time.time() - start_time) / n_samples))

                sys.stdout.flush()

                if params['pos_unk']:
                    if eval('ds.loaded_raw_' + s + '[0]'):
                        sources = file2list(eval('ds.X_raw_' + s + '["raw_' + params['model_inputs'][0] + '"]'))
                    predictions[s] = (np.asarray(best_samples), np.asarray(best_alphas), sources)
                else:
                    predictions[s] = np.asarray(best_samples)
        del data_gen
        del data_gen_instance
        if params['n_samples'] < 1:
            return predictions
        else:
            return predictions, references, sources_sampling

    def predictNet(self, ds, parameters=dict(), postprocess_fun=None):
        '''
            Returns the predictions of the net on the dataset splits chosen. The input 'parameters' is a dict()
            which may contain the following parameters:

            :param batch_size: size of the batch
            :param n_parallel_loaders: number of parallel data batch loaders
            :param normalize: apply data normalization on images/features or not (only if using images/features as input)
            :param mean_substraction: apply mean data normalization on images or not (only if using images as input)
            :param predict_on_sets: list of set splits for which we want to extract the predictions ['train', 'val', 'test']

            Additional parameters:

            :param postprocess_fun : post-processing function applied to all predictions before returning the result. The output of the function must be a list of results, one per sample. If postprocess_fun is a list, the second element will be used as an extra input to the function.

            :returns predictions: dictionary with set splits as keys and matrices of predictions as values.
        '''

        # Check input parameters and recover default values if needed
        default_params = {'batch_size': 50,
                          'n_parallel_loaders': 8,
                          'normalize': False,
                          'mean_substraction': True,
                          'n_samples': None,
                          'init_sample': -1,
                          'final_sample': -1,
                          'verbose': 1,
                          'predict_on_sets': ['val'],
                          'max_eval_samples': None
                          }
        params = self.checkParameters(parameters, default_params)
        predictions = dict()
        for s in params['predict_on_sets']:
            predictions[s] = []
            if params['verbose'] > 0:
                print
                logging.info("<<< Predicting outputs of " + s + " set >>>")
            # Calculate how many interations are we going to perform
            if params['n_samples'] is None:
                if params['init_sample'] > -1 and params['final_sample'] > -1:
                    n_samples = params['final_sample'] - params['init_sample']
                else:
                    n_samples = eval("ds.len_" + s)
                num_iterations = int(math.ceil(float(n_samples) / params['batch_size']))
                n_samples = min(eval("ds.len_" + s), num_iterations * params['batch_size'])

                # Prepare data generator
                data_gen = Data_Batch_Generator(s,
                                                self,
                                                ds,
                                                num_iterations,
                                                batch_size=params['batch_size'],
                                                normalization=params['normalize'],
                                                data_augmentation=False,
                                                mean_substraction=params['mean_substraction'],
                                                init_sample=params['init_sample'],
                                                final_sample=params['final_sample'],
                                                predict=True,
                                                show_progress=True,
                                                parallel_loaders=params['n_parallel_loaders']).generator()

            else:
                n_samples = params['n_samples']
                num_iterations = int(math.ceil(float(n_samples) / params['batch_size']))
                # Prepare data generator
                data_gen = Data_Batch_Generator(s,
                                                self,
                                                ds,
                                                num_iterations,
                                                batch_size=params['batch_size'],
                                                normalization=params['normalize'],
                                                data_augmentation=False,
                                                mean_substraction=params['mean_substraction'],
                                                predict=True,
                                                random_samples=n_samples,
                                                show_progress=True,
                                                parallel_loaders=params['n_parallel_loaders']).generator()
            # Predict on model
            if postprocess_fun is None:
                out = self.model.predict_generator(data_gen,
                                                   val_samples=n_samples,
                                                   max_q_size=params['n_parallel_loaders'],
                                                   nb_worker=1,  # params['n_parallel_loaders'],
                                                   pickle_safe=False)
                predictions[s] = out
            else:
                processed_samples = 0
                start_time = time.time()
                while processed_samples < n_samples:
                    out = self.model.predict_on_batch(data_gen.next())

                    # Apply post-processing function
                    if isinstance(postprocess_fun, list):
                        last_processed = min(processed_samples + params['batch_size'], n_samples)
                        out = postprocess_fun[0](out, postprocess_fun[1][processed_samples:last_processed])
                    else:
                        out = postprocess_fun(out)
                    predictions[s] += out

                    # Show progress
                    processed_samples += params['batch_size']
                    if processed_samples > n_samples:
                        processed_samples = n_samples
                    eta = (n_samples - processed_samples) * (time.time() - start_time) / processed_samples
                    sys.stdout.write('\r')
                    sys.stdout.write("Predicting %d/%d  -  ETA: %ds " % (processed_samples, n_samples, int(eta)))
                    sys.stdout.flush()

        return predictions

    def predictOnBatch(self, X, in_name=None, out_name=None, expand=False):
        """
            Applies a forward pass and returns the predicted values.
        """
        # Get desired input
        if in_name:
            X = copy.copy(X[in_name])

        # Expand input dimensions to 4
        if expand:
            while len(X.shape) < 4:
                X = np.expand_dims(X, axis=1)

        X = self.prepareData(X, None)[0]

        # Apply forward pass for prediction
        predictions = self.model.predict_on_batch(X)

        # Select output if indicated
        if isinstance(self.model, Model):  # Graph
            if out_name:
                predictions = predictions[out_name]
        elif isinstance(self.model, Sequential):  # Sequential
            predictions = predictions[0]

        return predictions

    # ------------------------------------------------------- #
    #       SCORING FUNCTIONS
    #           Functions for making scoring (x, y) samples
    # ------------------------------------------------------- #

    def score_cond_model(self, X, Y, params, null_sym=2):
        """
        Scoring for Cond models.
        :param X: Model inputs
        :param Y: Model outputs
        :param params: Search parameters
        :param null_sym: <null> symbol
        :return: UNSORTED list of [k_best_samples, k_best_scores] (k: beam size)
        """
        # we must include an additional dimension if the input for each timestep are all the generated "words_so_far"
        pad_on_batch = params['pad_on_batch']
        score = 0.0
        if params['words_so_far']:
            state_below = np.asarray([[null_sym]]) \
                if pad_on_batch else np.asarray([np.zeros((params['maxlen'], params['maxlen']))])
        else:
            state_below = np.asarray([null_sym]) \
                if pad_on_batch else np.asarray([np.zeros(params['maxlen'])])

        prev_out = None
        for ii in xrange(len(Y)):
            # for every possible live sample calc prob for every possible label
            if params['optimized_search']:  # use optimized search model if available
                [probs, prev_out, alphas] = self.predict_cond_optimized(X, state_below, params, ii, prev_out)
            else:
                probs = self.predict_cond(X, state_below, params, ii)
            # total score for every sample is sum of -log of word prb
            score -= np.log(probs[0, int(Y[ii])])
            state_below = np.asarray([Y[:ii]], dtype='int64')
            # we must include an additional dimension if the input for each timestep are all the generated words so far
            if pad_on_batch:
                state_below = np.hstack((np.zeros((state_below.shape[0], 1), dtype='int64') + null_sym, state_below))
                if params['words_so_far']:
                    state_below = np.expand_dims(state_below, axis=0)
            else:
                state_below = np.hstack((np.zeros((state_below.shape[0], 1), dtype='int64'), state_below,
                                         np.zeros((state_below.shape[0],
                                                   max(params['maxlen'] - state_below.shape[1] - 1, 0)),
                                                  dtype='int64')))

                if params['words_so_far']:
                    state_below = np.expand_dims(state_below, axis=0)
                    state_below = np.hstack((state_below,
                                             np.zeros((state_below.shape[0], params['maxlen'] - state_below.shape[1],
                                                       state_below.shape[2]))))

            if params['optimized_search'] and ii > 0:
                # filter next search inputs w.r.t. remaining samples
                for idx_vars in range(len(prev_out)):
                    prev_out[idx_vars] = prev_out[idx_vars]

        return score

    def scoreNet(self):
        """
        Approximates by beam search the best predictions of the net on the dataset splits chosen.
        Params from config that affect the sarch process:
            * batch_size: size of the batch
            * n_parallel_loaders: number of parallel data batch loaders
            * normalization: apply data normalization on images/features or not (only if using images/features as input)
            * mean_substraction: apply mean data normalization on images or not (only if using images as input)
            * predict_on_sets: list of set splits for which we want to extract the predictions ['train', 'val', 'test']
            * optimized_search: boolean indicating if the used model has the optimized Beam Search implemented
             (separate self.model_init and self.model_next models for reusing the information from previous timesteps).

        The following attributes must be inserted to the model when building an optimized search model:

            * ids_inputs_init: list of input variables to model_init (must match inputs to conventional model)
            * ids_outputs_init: list of output variables of model_init (model probs must be the first output)
            * ids_inputs_next: list of input variables to model_next (previous word must be the first input)
            * ids_outputs_next: list of output variables of model_next (model probs must be the first output and
                                the number of out variables must match the number of in variables)
            * matchings_init_to_next: dictionary from 'ids_outputs_init' to 'ids_inputs_next'
            * matchings_next_to_next: dictionary from 'ids_outputs_next' to 'ids_inputs_next'

        :returns predictions: dictionary with set splits as keys and matrices of predictions as values.
        """

        # Check input parameters and recover default values if needed
        default_params = {'batch_size': 50, 'n_parallel_loaders': 8, 'beam_size': 5,
                          'normalize': False, 'mean_substraction': True,
                          'predict_on_sets': ['val'], 'maxlen': 20, 'n_samples': -1,
                          'model_inputs': ['source_text', 'state_below'],
                          'model_outputs': ['description'],
                          'dataset_inputs': ['source_text', 'state_below'],
                          'dataset_outputs': ['description'],
                          'alpha_factor': 1.0,
                          'sampling_type': 'max_likelihood',
                          'words_so_far': False,
                          'optimized_search': False,
                          'state_below_index': -1,
                          'output_text_index': 0,
                          'pos_unk': False
                          }
        params = self.checkParameters(self.params, default_params)

        scores_dict = dict()

        for s in params['predict_on_sets']:
            logging.info("<<< Scoring outputs of " + s + " set >>>")
            assert len(params['model_inputs']) > 0, 'We need at least one input!'
            if not params['optimized_search']:  # use optimized search model if available
                assert not params['pos_unk'], 'PosUnk is not supported with non-optimized beam search methods'
            params['pad_on_batch'] = self.dataset.pad_on_batch[params['dataset_inputs'][-1]]
            # Calculate how many interations are we going to perform
            n_samples = eval("self.dataset.len_" + s)
            num_iterations = int(math.ceil(float(n_samples) / params['batch_size']))

            # Prepare data generator: We won't use an Homogeneous_Data_Batch_Generator here
            # TODO: We prepare data as model 0... Different data preparators for each model?
            data_gen = Data_Batch_Generator(s,
                                            self.models[0],
                                            self.dataset,
                                            num_iterations,
                                            shuffle=False,
                                            batch_size=params['batch_size'],
                                            normalization=params['normalize'],
                                            data_augmentation=False,
                                            mean_substraction=params['mean_substraction'],
                                            predict=False).generator()
            sources_sampling = []
            scores = []
            total_cost = 0
            sampled = 0
            start_time = time.time()
            eta = -1
            for j in range(num_iterations):
                data = data_gen.next()
                X = dict()
                s_dict = {}
                for input_id in params['model_inputs']:
                    X[input_id] = data[0][input_id]
                    s_dict[input_id] = X[input_id]
                sources_sampling.append(s_dict)

                Y = dict()
                for output_id in params['model_outputs']:
                    Y[output_id] = data[1][output_id]

                for i in range(len(X[params['model_inputs'][0]])):
                    sampled += 1
                    sys.stdout.write('\r')
                    sys.stdout.write("Scored %d/%d  -  ETA: %ds " % (sampled, n_samples, int(eta)))
                    sys.stdout.flush()
                    x = dict()
                    y = dict()

                    for input_id in params['model_inputs']:
                        x[input_id] = np.asarray([X[input_id][i]])
                    y = self.models[0].one_hot_2_indices([Y[params['dataset_outputs'][params['output_text_index']]][i]],
                                                         pad_sequences=True, verbose=0)[0]
                    score = self.score_cond_model(x, y, params, null_sym=self.dataset.extra_words['<null>'])
                    if params['normalize']:
                        counts = float(len(y) ** params['alpha_factor'])
                        score /= counts
                    scores.append(score)
                    total_cost += score
                    eta = (n_samples - sampled) * (time.time() - start_time) / sampled

            sys.stdout.write('Total cost of the translations: %f \t '
                             'Average cost of the translations: %f\n' % (total_cost, total_cost / n_samples))
            sys.stdout.write('The scoring took: %f secs (Speed: %f sec/sample)\n' %
                             ((time.time() - start_time), (time.time() - start_time) / n_samples))

            sys.stdout.flush()
            scores_dict[s] = scores
        return scores_dict

    # ------------------------------------------------------- #
    #       DECODING FUNCTIONS
    #           Functions for decoding predictions
    # ------------------------------------------------------- #

    def sample(self, a, temperature=1.0):
        """
        Helper function to sample an index from a probability array
        :param a: Probability array
        :param temperature: The higher, the flatter probabilities. Hence more random outputs.
        :return:
        """

        print "WARNING!: deprecated function, use utils.sample() instead"
        return sample(a, temperature=temperature)

    def sampling(self, scores, sampling_type='max_likelihood', temperature=1.0):
        """
        Sampling words (each sample is drawn from a categorical distribution).
        Or picks up words that maximize the likelihood.
        :param scores: array of size #samples x #classes;
        every entry determines a score for sample i having class j
        :param sampling_type:
        :param temperature: Temperature for the predictions. The higher, the flatter probabilities. Hence more random outputs.
        :return: set of indices chosen as output, a vector of size #samples
        """
        print "WARNING!: deprecated function, use utils.sampling() instead"
        return sampling(scores, sampling_type=sampling_type, temperature=temperature)

    def decode_predictions(self, preds, temperature, index2word, sampling_type, verbose=0):
        """
        Decodes predictions
        :param preds: Predictions codified as the output of a softmax activation function.
        :param temperature: Temperature for sampling.
        :param index2word: Mapping from word indices into word characters.
        :param sampling_type: 'max_likelihood' or 'multinomial'.
        :param verbose: Verbosity level, by default 0.
        :return: List of decoded predictions.
        """
        print "WARNING!: deprecated function, use utils.decode_predictions() instead"
        return decode_predictions(preds, temperature, index2word, sampling_type, verbose=verbose)

    def replace_unknown_words(self, src_word_seq, trg_word_seq, hard_alignment, unk_symbol,
                              heuristic=0, mapping=None, verbose=0):
        """
        Replaces unknown words from the target sentence according to some heuristic.
        Borrowed from: https://github.com/sebastien-j/LV_groundhog/blob/master/experiments/nmt/replace_UNK.py
        :param src_word_seq: Source sentence words
        :param trg_word_seq: Hypothesis words
        :param hard_alignment: Target-Source alignments
        :param unk_symbol: Symbol in trg_word_seq to replace
        :param heuristic: Heuristic (0, 1, 2)
        :param mapping: External alignment dictionary
        :param verbose: Verbosity level
        :return: trg_word_seq with replaced unknown words
        """
        print "WARNING!: deprecated function, use utils.replace_unknown_words() instead"
        return replace_unknown_words(src_word_seq, trg_word_seq, hard_alignment, unk_symbol,
                                     heuristic=heuristic, mapping=mapping, verbose=verbose)

    def decode_predictions_beam_search(self, preds, index2word, alphas=None, heuristic=0,
                                       x_text=None, unk_symbol='<unk>', pad_sequences=False,
                                       mapping=None, verbose=0):
        """
        Decodes predictions from the BeamSearch method.
        :param preds: Predictions codified as word indices.
        :param index2word: Mapping from word indices into word characters.
        :param pad_sequences: Whether we should make a zero-pad on the input sequence.
        :param verbose: Verbosity level, by default 0.
        :return: List of decoded predictions
        """
        print "WARNING!: deprecated function, use utils.decode_predictions_beam_search() instead"
        return decode_predictions_beam_search(preds, index2word, alphas=alphas, heuristic=heuristic,
                                              x_text=x_text, unk_symbol=unk_symbol, pad_sequences=pad_sequences,
                                              mapping=mapping, verbose=0)

    def one_hot_2_indices(self, preds, pad_sequences=True, verbose=0):
        """
        Converts a one-hot codification into a index-based one
        :param preds: Predictions codified as one-hot vectors.
        :param verbose: Verbosity level, by default 0.
        :return: List of convertedpredictions
        """
        print "WARNING!: deprecated function, use utils.one_hot_2_indices() instead"
        return one_hot_2_indices(preds, pad_sequences=pad_sequences, verbose=verbose)

    def decode_predictions_one_hot(self, preds, index2word, verbose=0):
        """
        Decodes predictions following a one-hot codification.
        :param preds: Predictions codified as one-hot vectors.
        :param index2word: Mapping from word indices into word characters.
        :param verbose: Verbosity level, by default 0.
        :return: List of decoded predictions
        """
        print "WARNING!: deprecated function, use utils.decode_predictions_one_hot() instead"
        return decode_predictions_one_hot(preds, index2word, verbose=verbose)

    def prepareData(self, X_batch, Y_batch=None):
        """
        Prepares the data for the model, depending on its type (Sequential, Model, Graph).
        :param X_batch: Batch of input data.
        :param Y_batch: Batch output data.
        :return: Prepared data.
        """
        if isinstance(self.model, Sequential):
            data = self._prepareSequentialData(X_batch, Y_batch)
        elif isinstance(self.model, Model):
            data = self._prepareModelData(X_batch, Y_batch)
        else:
            raise NotImplementedError
        return data

    def _prepareSequentialData(self, X, Y=None, sample_weights=False):

        # Format input data
        if len(self.inputsMapping.keys()) == 1:  # single input
            X = X[self.inputsMapping[0]]
        else:
            X_new = [0 for i in range(len(self.inputsMapping.keys()))]  # multiple inputs
            for in_model, in_ds in self.inputsMapping.iteritems():
                X_new[in_model] = X[in_ds]
            X = X_new

        # Format output data (only one output possible for Sequential models)
        Y_sample_weights = None
        if Y is not None:
            if len(self.outputsMapping.keys()) == 1:  # single output
                if isinstance(Y[self.outputsMapping[0]], tuple):
                    Y = Y[self.outputsMapping[0]][0]
                    Y_sample_weights = Y[self.outputsMapping[0]][1]
                else:
                    Y = Y[self.outputsMapping[0]]
            else:
                Y_new = [0 for i in range(len(self.outputsMapping.keys()))]  # multiple outputs
                Y_sample_weights = [None for i in range(len(self.outputsMapping.keys()))]
                for out_model, out_ds in self.outputsMapping.iteritems():
                    if isinstance(Y[out_ds], tuple):
                        Y_new[out_model] = Y[out_ds][0]
                        Y_sample_weights[out_model] = Y[out_ds][1]
                    else:
                        Y_new[out_model] = Y[out_ds]
                Y = Y_new

        return [X, Y] if Y_sample_weights is None else [X, Y, Y_sample_weights]

    def _prepareModelData(self, X, Y=None):
        X_new = dict()
        Y_new = dict()
        Y_sample_weights = dict()

        # Format input data
        for in_model, in_ds in self.inputsMapping.iteritems():
            X_new[in_model] = X[in_ds]

        # Format output data
        if Y is not None:
            for out_model, out_ds in self.outputsMapping.iteritems():
                if isinstance(Y[out_ds], tuple):
                    Y_new[out_model] = Y[out_ds][0]
                    Y_sample_weights[out_model] = Y[out_ds][1]
                else:
                    Y_new[out_model] = Y[out_ds]

        return [X_new, Y_new] if Y_sample_weights == dict() else [X_new, Y_new, Y_sample_weights]

    def _getGraphAccuracy(self, data, prediction, topN=5):
        """
            Calculates the accuracy obtained from a set of samples on a Graph model.
        """

        accuracies = dict()
        top_accuracies = dict()
        for key, val in prediction.iteritems():
            pred = np_utils.categorical_probas_to_classes(val)
            top_pred = np.argsort(val, axis=1)[:, ::-1][:, :np.min([topN, val.shape[1]])]
            GT = np_utils.categorical_probas_to_classes(data[key])

            # Top1 accuracy
            correct = [1 if pred[i] == GT[i] else 0 for i in range(len(pred))]
            accuracies[key] = float(np.sum(correct)) / float(len(correct))

            # TopN accuracy
            top_correct = [1 if GT[i] in top_pred[i, :] else 0 for i in range(top_pred.shape[0])]
            top_accuracies[key] = float(np.sum(top_correct)) / float(len(top_correct))

        return [accuracies, top_accuracies]

    def _getSequentialAccuracy(self, GT, pred, topN=5):
        """
            Calculates the topN accuracy obtained from a set of samples on a Sequential model.
        """
        top_pred = np.argsort(pred, axis=1)[:, ::-1][:, :np.min([topN, pred.shape[1]])]
        pred = np_utils.categorical_probas_to_classes(pred)
        GT = np_utils.categorical_probas_to_classes(GT)

        # Top1 accuracy
        correct = [1 if pred[i] == GT[i] else 0 for i in range(len(pred))]
        accuracies = float(np.sum(correct)) / float(len(correct))

        # TopN accuracy
        top_correct = [1 if GT[i] in top_pred[i, :] else 0 for i in range(top_pred.shape[0])]
        top_accuracies = float(np.sum(top_correct)) / float(len(top_correct))

        return [accuracies, top_accuracies]

    # ------------------------------------------------------- #
    #       VISUALIZATION
    #           Methods for train logging and visualization
    # ------------------------------------------------------- #

    def __str__(self):
        """
        Plot basic model information.
        """

        # if(isinstance(self.model, Model)):
        print_summary(self.model.layers)
        return ''

        obj_str = '-----------------------------------------------------------------------------------\n'
        class_name = self.__class__.__name__
        obj_str += '\t\t' + class_name + ' instance\n'
        obj_str += '-----------------------------------------------------------------------------------\n'

        # Print pickled attributes
        for att in self.__toprint:
            obj_str += att + ': ' + str(self.__dict__[att])
            obj_str += '\n'

        # Print layers structure
        obj_str += "\n::: Layers structure:\n\n"
        obj_str += 'MODEL TYPE: ' + self.model.__class__.__name__ + '\n'
        if isinstance(self.model, Sequential):
            obj_str += "INPUT: " + str(tuple(self.model.layers[0].input_shape)) + "\n"
            for i, layer in enumerate(self.model.layers):
                obj_str += str(layer.name) + ' ' + str(layer.output_shape) + '\n'
            obj_str += "OUTPUT: " + str(self.model.layers[-1].output_shape) + "\n"
        else:
            for i, inputs in enumerate(self.model.input_config):
                obj_str += "INPUT (" + str(i) + "): " + str(inputs['name']) + ' ' + str(
                    tuple(inputs['input_shape'])) + "\n"
            for node in self.model.node_config:
                obj_str += str(node['name']) + ', in [' + str(node['input']) + ']' + ', out_shape: ' + str(
                    self.model.nodes[node['name']].output_shape) + '\n'
            for i, outputs in enumerate(self.model.output_config):
                obj_str += "OUTPUT (" + str(i) + "): " + str(outputs['name']) + ', in [' + str(
                    outputs['input']) + ']' + ', out_shape: ' + str(
                    self.model.outputs[outputs['name']].output_shape) + "\n"

        obj_str += '-----------------------------------------------------------------------------------\n'

        print_summary(self.model.layers)

        return obj_str

    def log(self, mode, data_type, value):
        """
        Stores the train and val information for plotting the training progress.

        :param mode: 'train', 'val' or 'test'
        :param data_type: 'iteration', 'loss', 'accuracy', etc.
        :param value: numerical value taken by the data_type
        """
        if mode not in self.__modes:
            raise Exception('The provided mode "' + mode + '" is not valid.')
        # if data_type not in self.__data_types:
        #    raise Exception('The provided data_type "'+ data_type +'" is not valid.')

        if mode not in self.__logger:
            self.__logger[mode] = dict()
        if data_type not in self.__logger[mode]:
            self.__logger[mode][data_type] = list()
        self.__logger[mode][data_type].append(value)

    def getLog(self, mode, data_type):
        """
        Returns the all logged values for a given mode and a given data_type

        :param mode: 'train', 'val' or 'test'
        :param data_type: 'iteration', 'loss', 'accuracy', etc.
        :return: list of values logged
        """
        if mode not in self.__logger:
            return [None]
        elif data_type not in self.__logger[mode]:
            return [None]
        else:
            return self.__logger[mode][data_type]

    def plot(self, time_measure, metrics, splits, upperbound=None, colours_shapes_dict={}):
        """
        Plots the training progress information

        Example of input:
        model.plot('epoch', ['accuracy'], ['val', 'test'],
                   upperbound=1, colours_dict={'accuracy_val', 'b', 'accuracy_test', 'g'})

        :param time_measure: either 'epoch' or 'iteration'
        :param metrics: list of metrics that we want to plot
        :param splits: list of data splits that we want to plot
        :param upperbound: upper bound of the metrics about to plot (usually upperbound=1.0)
        :param colours_shapes_dict: dictionary of '<metric>_<split>' and the colour and/or shape
                that we want them to have in the plot
        """

        # Build default colours_shapes_dict if not provided
        if not colours_shapes_dict:
            default_colours = ['b', 'g', 'r', 'c', 'm', 'y', 'k']
            default_shapes = ['-', 'o', '.']
            m = 0
            for met in metrics:
                s = 0
                for sp in splits:
                    colours_shapes_dict[met + '_' + sp] = default_colours[m] + default_shapes[s]
                    s += 1
                    s = s % len(default_shapes)
                m += 1
                m = m % len(default_colours)

        plt.figure(1).add_axes([0.1, 0.1, 0.6, 0.75])

        all_iterations = []
        for sp in splits:
            if sp not in self.__logger:
                raise Exception("There is no performance data from split '" + sp + "' in the model log.")
            if time_measure not in self.__logger[sp]:
                raise Exception(
                    "There is no performance data on each '" + time_measure + "' in the model log for split '" + sp + "'.")

            iterations = self.__logger[sp][time_measure]
            all_iterations = all_iterations + iterations

            for met in metrics:
                if met not in self.__logger[sp]:
                    raise Exception(
                        "There is no performance data for metric '" + met + "' in the model log for split '" + sp + "'.")

                measure = self.__logger[sp][met]
                # plt.subplot(211)
                # plt.plot(iterations, loss, colours['train_loss']+'o')
                plt.plot(iterations, measure, colours_shapes_dict[met + '_' + sp], label=str(met))

        max_iter = np.max(all_iterations + [0])

        # Plot upperbound
        if upperbound is not None:
            # plt.subplot(211)
            plt.plot([0, max_iter], [upperbound, upperbound], 'r-')
            plt.axis([0, max_iter, 0, upperbound])  # limit height to 1

        # Fill labels
        plt.xlabel(time_measure)
        # plt.subplot(211)
        plt.title('Training progress')
        plt.legend(bbox_to_anchor=(1.05, 1), loc='upper left', borderaxespad=0.)
        # Create plots dir
        if not os.path.isdir(self.model_path):
            os.makedirs(self.model_path)

        # Save figure
        plot_file = self.model_path + '/' + time_measure + '_' + str(max_iter) + '.jpg'
        plt.savefig(plot_file)
        if not self.silence:
            logging.info("<<< Progress plot saved in " + plot_file + ' >>>')

        # Close plot window
        plt.close()

    # ------------------------------------------------------- #
    #   MODELS
    #       Available definitions of CNN models (see basic_model as an example)
    #       All the models must include the following parameters:
    #           nOutput, input
    # ------------------------------------------------------- #

    def basic_model(self, nOutput, input):
        """
            Builds a basic CNN model.
        """

        # Define inputs and outputs IDs
        self.ids_inputs = ['input']
        self.ids_outputs = ['output']

        if len(input) == 3:
            input_shape = tuple([input[2]] + input[0:2])
        else:
            input_shape = tuple(input)

        inp = Input(shape=input_shape, name='input')

        # input: 100x100 images with 3 channels -> (3, 100, 100) tensors.
        # this applies 32 convolution filters of size 3x3 each.
        x = Convolution2D(32, 3, 3, border_mode='valid')(inp)
        x = Activation('relu')(x)
        x = Convolution2D(32, 3, 3)(x)
        x = Activation('relu')(x)
        x = MaxPooling2D(pool_size=(2, 2))(x)
        x = Dropout(0.25)(x)

        x = Convolution2D(64, 3, 3, border_mode='valid')(x)
        x = Activation('relu')(x)
        x = Convolution2D(64, 3, 3)(x)
        x = Activation('relu')(x)
        x = MaxPooling2D(pool_size=(2, 2))(x)
        x = Dropout(0.25)(x)

        x = Convolution2D(128, 3, 3, border_mode='valid')(x)
        x = Activation('relu')(x)
        x = Convolution2D(64, 3, 3)(x)
        x = Activation('relu')(x)
        x = MaxPooling2D(pool_size=(2, 2))(x)
        x = Dropout(0.25)(x)

        x = Convolution2D(256, 3, 3, border_mode='valid')(x)
        x = Activation('relu')(x)
        x = Convolution2D(64, 3, 3)(x)
        x = Activation('relu')(x)
        x = MaxPooling2D(pool_size=(2, 2))(x)
        x = Dropout(0.25)(x)

        x = Convolution2D(256, 3, 3, border_mode='valid')(x)
        x = Activation('relu')(x)
        x = Convolution2D(64, 3, 3)(x)
        x = Activation('relu')(x)
        x = MaxPooling2D(pool_size=(2, 2))(x)
        x = Dropout(0.25)(x)

        x = Flatten()(x)
        # Note: Keras does automatic shape inference.
        x = Dense(1024)(x)
        x = Activation('relu')(x)
        x = Dropout(0.5)(x)

        x = Dense(nOutput)(x)
        out = Activation('softmax', name='output')(x)

        self.model = Model(input=inp, output=out)

    def basic_model_seq(self, nOutput, input):
        """
            Builds a basic CNN model.
        """

        if len(input) == 3:
            input_shape = tuple([input[2]] + input[0:2])
        else:
            input_shape = tuple(input)

        self.model = Sequential()
        # input: 100x100 images with 3 channels -> (3, 100, 100) tensors.
        # this applies 32 convolution filters of size 3x3 each.
        self.model.add(Convolution2D(32, 3, 3, border_mode='valid', input_shape=input_shape))
        self.model.add(Activation('relu'))
        self.model.add(Convolution2D(32, 3, 3))
        self.model.add(Activation('relu'))
        self.model.add(MaxPooling2D(pool_size=(2, 2)))
        self.model.add(Dropout(0.25))

        self.model.add(Convolution2D(64, 3, 3, border_mode='valid'))
        self.model.add(Activation('relu'))
        self.model.add(Convolution2D(64, 3, 3))
        self.model.add(Activation('relu'))
        self.model.add(MaxPooling2D(pool_size=(2, 2)))
        self.model.add(Dropout(0.25))

        self.model.add(Convolution2D(128, 3, 3, border_mode='valid'))
        self.model.add(Activation('relu'))
        self.model.add(Convolution2D(64, 3, 3))
        self.model.add(Activation('relu'))
        self.model.add(MaxPooling2D(pool_size=(2, 2)))
        self.model.add(Dropout(0.25))

        self.model.add(Convolution2D(256, 3, 3, border_mode='valid'))
        self.model.add(Activation('relu'))
        self.model.add(Convolution2D(64, 3, 3))
        self.model.add(Activation('relu'))
        self.model.add(MaxPooling2D(pool_size=(2, 2)))
        self.model.add(Dropout(0.25))

        self.model.add(Convolution2D(256, 3, 3, border_mode='valid'))
        self.model.add(Activation('relu'))
        self.model.add(Convolution2D(64, 3, 3))
        self.model.add(Activation('relu'))
        self.model.add(MaxPooling2D(pool_size=(2, 2)))
        self.model.add(Dropout(0.25))

        self.model.add(Flatten())
        # Note: Keras does automatic shape inference.
        self.model.add(Dense(1024))
        self.model.add(Activation('relu'))
        self.model.add(Dropout(0.5))

        self.model.add(Dense(nOutput))
        self.model.add(Activation('softmax'))

    def One_vs_One(self, nOutput, input):
        """
            Builds a simple One_vs_One network with 3 convolutional layers (useful for ECOC models).
        """
        # default lr=0.1, momentum=0.
        if len(input) == 3:
            input_shape = tuple([input[2]] + input[0:2])
        else:
            input_shape = tuple(input)

        self.model = Sequential()
        self.model.add(ZeroPadding2D((1, 1), input_shape=input_shape))  # default input_shape=(3,224,224)
        self.model.add(Convolution2D(32, 1, 1, activation='relu'))
        self.model.add(ZeroPadding2D((1, 1)))
        self.model.add(Convolution2D(16, 3, 3, activation='relu'))
        self.model.add(ZeroPadding2D((1, 1)))
        self.model.add(Convolution2D(8, 3, 3, activation='relu'))
        self.model.add(MaxPooling2D((2, 2), strides=(1, 1)))

        self.model.add(Flatten())
        self.model.add(Dropout(0.5))
        self.model.add(Dense(nOutput, activation='softmax'))  # default nOutput=1000

    def VGG_16(self, nOutput, input):
        """
            Builds a VGG model with 16 layers.
        """
        # default lr=0.1, momentum=0.
        if len(input) == 3:
            input_shape = tuple([input[2]] + input[0:2])
        else:
            input_shape = tuple(input)

        self.model = Sequential()
        self.model.add(ZeroPadding2D((1, 1), input_shape=input_shape))  # default input_shape=(3,224,224)
        self.model.add(Convolution2D(64, 3, 3, activation='relu'))
        self.model.add(ZeroPadding2D((1, 1)))
        self.model.add(Convolution2D(64, 3, 3, activation='relu'))
        self.model.add(MaxPooling2D((2, 2), strides=(2, 2)))

        self.model.add(ZeroPadding2D((1, 1)))
        self.model.add(Convolution2D(128, 3, 3, activation='relu'))
        self.model.add(ZeroPadding2D((1, 1)))
        self.model.add(Convolution2D(128, 3, 3, activation='relu'))
        self.model.add(MaxPooling2D((2, 2), strides=(2, 2)))

        self.model.add(ZeroPadding2D((1, 1)))
        self.model.add(Convolution2D(256, 3, 3, activation='relu'))
        self.model.add(ZeroPadding2D((1, 1)))
        self.model.add(Convolution2D(256, 3, 3, activation='relu'))
        self.model.add(ZeroPadding2D((1, 1)))
        self.model.add(Convolution2D(256, 3, 3, activation='relu'))
        self.model.add(MaxPooling2D((2, 2), strides=(2, 2)))

        self.model.add(ZeroPadding2D((1, 1)))
        self.model.add(Convolution2D(512, 3, 3, activation='relu'))
        self.model.add(ZeroPadding2D((1, 1)))
        self.model.add(Convolution2D(512, 3, 3, activation='relu'))
        self.model.add(ZeroPadding2D((1, 1)))
        self.model.add(Convolution2D(512, 3, 3, activation='relu'))
        self.model.add(MaxPooling2D((2, 2), strides=(2, 2)))

        self.model.add(ZeroPadding2D((1, 1)))
        self.model.add(Convolution2D(512, 3, 3, activation='relu'))
        self.model.add(ZeroPadding2D((1, 1)))
        self.model.add(Convolution2D(512, 3, 3, activation='relu'))
        self.model.add(ZeroPadding2D((1, 1)))
        self.model.add(Convolution2D(512, 3, 3, activation='relu'))
        self.model.add(MaxPooling2D((2, 2), strides=(2, 2)))

        self.model.add(Flatten())
        self.model.add(Dense(4096, activation='relu'))
        self.model.add(Dropout(0.5))
        self.model.add(Dense(4096, activation='relu'))
        self.model.add(Dropout(0.5))
        self.model.add(Dense(nOutput, activation='softmax'))  # default nOutput=1000

    def VGG_16_PReLU(self, nOutput, input):
        """
            Builds a VGG model with 16 layers and with PReLU activations.
        """

        if len(input) == 3:
            input_shape = tuple([input[2]] + input[0:2])
        else:
            input_shape = tuple(input)

        self.model = Sequential()
        self.model.add(ZeroPadding2D((1, 1), input_shape=input_shape))  # default input_shape=(3,224,224)
        self.model.add(Convolution2D(64, 3, 3))
        self.model.add(PReLU())
        self.model.add(ZeroPadding2D((1, 1)))
        self.model.add(Convolution2D(64, 3, 3))
        self.model.add(PReLU())
        self.model.add(MaxPooling2D((2, 2), strides=(2, 2)))

        self.model.add(ZeroPadding2D((1, 1)))
        self.model.add(Convolution2D(128, 3, 3))
        self.model.add(PReLU())
        self.model.add(ZeroPadding2D((1, 1)))
        self.model.add(Convolution2D(128, 3, 3))
        self.model.add(PReLU())
        self.model.add(MaxPooling2D((2, 2), strides=(2, 2)))

        self.model.add(ZeroPadding2D((1, 1)))
        self.model.add(Convolution2D(256, 3, 3))
        self.model.add(PReLU())
        self.model.add(ZeroPadding2D((1, 1)))
        self.model.add(Convolution2D(256, 3, 3))
        self.model.add(PReLU())
        self.model.add(ZeroPadding2D((1, 1)))
        self.model.add(Convolution2D(256, 3, 3))
        self.model.add(PReLU())
        self.model.add(MaxPooling2D((2, 2), strides=(2, 2)))

        self.model.add(ZeroPadding2D((1, 1)))
        self.model.add(Convolution2D(512, 3, 3))
        self.model.add(PReLU())
        self.model.add(ZeroPadding2D((1, 1)))
        self.model.add(Convolution2D(512, 3, 3))
        self.model.add(PReLU())
        self.model.add(ZeroPadding2D((1, 1)))
        self.model.add(Convolution2D(512, 3, 3))
        self.model.add(PReLU())
        self.model.add(MaxPooling2D((2, 2), strides=(2, 2)))

        self.model.add(ZeroPadding2D((1, 1)))
        self.model.add(Convolution2D(512, 3, 3))
        self.model.add(PReLU())
        self.model.add(ZeroPadding2D((1, 1)))
        self.model.add(Convolution2D(512, 3, 3))
        self.model.add(PReLU())
        self.model.add(ZeroPadding2D((1, 1)))
        self.model.add(Convolution2D(512, 3, 3))
        self.model.add(PReLU())
        self.model.add(MaxPooling2D((2, 2), strides=(2, 2)))

        self.model.add(Flatten())
        self.model.add(Dense(4096))
        self.model.add(PReLU())
        self.model.add(Dropout(0.5))
        self.model.add(Dense(4096))
        self.model.add(PReLU())
        self.model.add(Dropout(0.5))
        self.model.add(Dense(nOutput, activation='softmax'))  # default nOutput=1000

    def VGG_16_FunctionalAPI(self, nOutput, input):
        """
            16-layered VGG model implemented in Keras' Functional API
        """
        if len(input) == 3:
            input_shape = tuple([input[2]] + input[0:2])
        else:
            input_shape = tuple(input)

        vis_input = Input(shape=input_shape, name="vis_input")

        x = ZeroPadding2D((1, 1))(vis_input)
        x = Convolution2D(64, 3, 3, activation='relu')(x)
        x = ZeroPadding2D((1, 1))(x)
        x = Convolution2D(64, 3, 3, activation='relu')(x)
        x = MaxPooling2D((2, 2), strides=(2, 2))(x)

        x = ZeroPadding2D((1, 1))(x)
        x = Convolution2D(128, 3, 3, activation='relu')(x)
        x = ZeroPadding2D((1, 1))(x)
        x = Convolution2D(128, 3, 3, activation='relu')(x)
        x = MaxPooling2D((2, 2), strides=(2, 2))(x)

        x = ZeroPadding2D((1, 1))(x)
        x = Convolution2D(256, 3, 3, activation='relu')(x)
        x = ZeroPadding2D((1, 1))(x)
        x = Convolution2D(256, 3, 3, activation='relu')(x)
        x = ZeroPadding2D((1, 1))(x)
        x = Convolution2D(256, 3, 3, activation='relu')(x)
        x = MaxPooling2D((2, 2), strides=(2, 2))(x)

        x = ZeroPadding2D((1, 1))(x)
        x = Convolution2D(512, 3, 3, activation='relu')(x)
        x = ZeroPadding2D((1, 1))(x)
        x = Convolution2D(512, 3, 3, activation='relu')(x)
        x = ZeroPadding2D((1, 1))(x)
        x = Convolution2D(512, 3, 3, activation='relu')(x)
        x = MaxPooling2D((2, 2), strides=(2, 2))(x)

        x = ZeroPadding2D((1, 1))(x)
        x = Convolution2D(512, 3, 3, activation='relu')(x)
        x = ZeroPadding2D((1, 1))(x)
        x = Convolution2D(512, 3, 3, activation='relu')(x)
        x = ZeroPadding2D((1, 1))(x)
        x = Convolution2D(512, 3, 3, activation='relu')(x)
        x = MaxPooling2D((2, 2), strides=(2, 2),
                         name='last_max_pool')(x)

        x = Flatten()(x)
        x = Dense(4096, activation='relu')(x)
        x = Dropout(0.5)(x)
        x = Dense(4096, activation='relu')(x)
        x = Dropout(0.5, name='last_dropout')(x)
        x = Dense(nOutput, activation='softmax', name='output')(x)  # nOutput=1000 by default

        self.model = Model(input=vis_input, output=x)

    def VGG_19(self, nOutput, input):

        # Define inputs and outputs IDs
        self.ids_inputs = ['input_1']
        self.ids_outputs = ['predictions']

        # Load VGG19 model pre-trained on ImageNet
        self.model = VGG19()

        # Recover input layer
        image = self.model.get_layer(self.ids_inputs[0]).output

        # Recover last layer kept from original model
        out = self.model.get_layer('fc2').output
        out = Dense(nOutput, name=self.ids_outputs[0], activation='softmax')(out)

        self.model = Model(input=image, output=out)

    def VGG_19_ImageNet(self, nOutput, input):

        # Define inputs and outputs IDs
        self.ids_inputs = ['input_1']
        self.ids_outputs = ['predictions']

        # Load VGG19 model pre-trained on ImageNet
        self.model = VGG19(weights='imagenet', layers_lr=0.001)

        # Recover input layer
        image = self.model.get_layer(self.ids_inputs[0]).output

        # Recover last layer kept from original model
        out = self.model.get_layer('fc2').output
        out = Dense(nOutput, name=self.ids_outputs[0], activation='softmax')(out)

        self.model = Model(input=image, output=out)

    ########################################
    # GoogLeNet implementation from http://dandxy89.github.io/ImageModels/googlenet/
    ########################################

    def inception_module(self, x, params, dim_ordering, concat_axis,
                         subsample=(1, 1), activation='relu',
                         border_mode='same', weight_decay=None):

        # https://gist.github.com/nervanazoo/2e5be01095e935e90dd8  #
        # file-googlenet_neon-py

        (branch1, branch2, branch3, branch4) = params

        if weight_decay:
            W_regularizer = l2(weight_decay)
            b_regularizer = l2(weight_decay)
        else:
            W_regularizer = None
            b_regularizer = None

        pathway1 = Convolution2D(branch1[0], 1, 1,
                                 subsample=subsample,
                                 activation=activation,
                                 border_mode=border_mode,
                                 W_regularizer=W_regularizer,
                                 b_regularizer=b_regularizer,
                                 bias=False,
                                 dim_ordering=dim_ordering)(x)

        pathway2 = Convolution2D(branch2[0], 1, 1,
                                 subsample=subsample,
                                 activation=activation,
                                 border_mode=border_mode,
                                 W_regularizer=W_regularizer,
                                 b_regularizer=b_regularizer,
                                 bias=False,
                                 dim_ordering=dim_ordering)(x)
        pathway2 = Convolution2D(branch2[1], 3, 3,
                                 subsample=subsample,
                                 activation=activation,
                                 border_mode=border_mode,
                                 W_regularizer=W_regularizer,
                                 b_regularizer=b_regularizer,
                                 bias=False,
                                 dim_ordering=dim_ordering)(pathway2)

        pathway3 = Convolution2D(branch3[0], 1, 1,
                                 subsample=subsample,
                                 activation=activation,
                                 border_mode=border_mode,
                                 W_regularizer=W_regularizer,
                                 b_regularizer=b_regularizer,
                                 bias=False,
                                 dim_ordering=dim_ordering)(x)
        pathway3 = Convolution2D(branch3[1], 5, 5,
                                 subsample=subsample,
                                 activation=activation,
                                 border_mode=border_mode,
                                 W_regularizer=W_regularizer,
                                 b_regularizer=b_regularizer,
                                 bias=False,
                                 dim_ordering=dim_ordering)(pathway3)

        pathway4 = MaxPooling2D(pool_size=(1, 1), dim_ordering=dim_ordering)(x)
        pathway4 = Convolution2D(branch4[0], 1, 1,
                                 subsample=subsample,
                                 activation=activation,
                                 border_mode=border_mode,
                                 W_regularizer=W_regularizer,
                                 b_regularizer=b_regularizer,
                                 bias=False,
                                 dim_ordering=dim_ordering)(pathway4)

        return merge([pathway1, pathway2, pathway3, pathway4],
                     mode='concat', concat_axis=concat_axis)

    def conv_layer(self, x, nb_filter, nb_row, nb_col, dim_ordering,
                   subsample=(1, 1), activation='relu',
                   border_mode='same', weight_decay=None, padding=None):

        if weight_decay:
            W_regularizer = l2(weight_decay)
            b_regularizer = l2(weight_decay)
        else:
            W_regularizer = None
            b_regularizer = None

        x = Convolution2D(nb_filter, nb_row, nb_col,
                          subsample=subsample,
                          activation=activation,
                          border_mode=border_mode,
                          W_regularizer=W_regularizer,
                          b_regularizer=b_regularizer,
                          bias=False,
                          dim_ordering=dim_ordering)(x)

        if padding:
            for _ in range(padding):
                x = ZeroPadding2D(padding=(1, 1), dim_ordering=dim_ordering)(x)

        return x

    def GoogLeNet_FunctionalAPI(self, nOutput, input):

        if len(input) == 3:
            input_shape = tuple([input[2]] + input[0:2])
        else:
            input_shape = tuple(input)

        # Define image input layer
        img_input = Input(shape=input_shape, name='input_data')
        CONCAT_AXIS = 1
        NB_CLASS = nOutput  # number of classes (default 1000)
        DROPOUT = 0.4
        # Theano - 'th' (channels, width, height)
        # Tensorflow - 'tf' (width, height, channels)
        DIM_ORDERING = 'th'
        pool_name = 'last_max_pool'  # name of the last max-pooling layer

        x = self.conv_layer(img_input, nb_col=7, nb_filter=64, subsample=(2, 2),
                            nb_row=7, dim_ordering=DIM_ORDERING, padding=1)
        x = MaxPooling2D(strides=(2, 2), pool_size=(3, 3), dim_ordering=DIM_ORDERING)(x)

        x = self.conv_layer(x, nb_col=1, nb_filter=64,
                            nb_row=1, dim_ordering=DIM_ORDERING)
        x = self.conv_layer(x, nb_col=3, nb_filter=192,
                            nb_row=3, dim_ordering=DIM_ORDERING, padding=1)
        x = MaxPooling2D(strides=(2, 2), pool_size=(3, 3), dim_ordering=DIM_ORDERING)(x)

        x = self.inception_module(x, params=[(64,), (96, 128), (16, 32), (32,)],
                                  dim_ordering=DIM_ORDERING, concat_axis=CONCAT_AXIS)
        x = self.inception_module(x, params=[(128,), (128, 192), (32, 96), (64,)],
                                  dim_ordering=DIM_ORDERING, concat_axis=CONCAT_AXIS)

        x = ZeroPadding2D(padding=(2, 2), dim_ordering=DIM_ORDERING)(x)
        x = MaxPooling2D(strides=(2, 2), pool_size=(3, 3), dim_ordering=DIM_ORDERING)(x)

        x = self.inception_module(x, params=[(192,), (96, 208), (16, 48), (64,)],
                                  dim_ordering=DIM_ORDERING, concat_axis=CONCAT_AXIS)
        # AUX 1 - Branch HERE
        x = self.inception_module(x, params=[(160,), (112, 224), (24, 64), (64,)],
                                  dim_ordering=DIM_ORDERING, concat_axis=CONCAT_AXIS)
        x = self.inception_module(x, params=[(128,), (128, 256), (24, 64), (64,)],
                                  dim_ordering=DIM_ORDERING, concat_axis=CONCAT_AXIS)
        x = self.inception_module(x, params=[(112,), (144, 288), (32, 64), (64,)],
                                  dim_ordering=DIM_ORDERING, concat_axis=CONCAT_AXIS)
        # AUX 2 - Branch HERE
        x = self.inception_module(x, params=[(256,), (160, 320), (32, 128), (128,)],
                                  dim_ordering=DIM_ORDERING, concat_axis=CONCAT_AXIS)
        x = MaxPooling2D(strides=(2, 2), pool_size=(3, 3), dim_ordering=DIM_ORDERING, name=pool_name)(x)

        x = self.inception_module(x, params=[(256,), (160, 320), (32, 128), (128,)],
                                  dim_ordering=DIM_ORDERING, concat_axis=CONCAT_AXIS)
        x = self.inception_module(x, params=[(384,), (192, 384), (48, 128), (128,)],
                                  dim_ordering=DIM_ORDERING, concat_axis=CONCAT_AXIS)
        x = AveragePooling2D(strides=(1, 1), dim_ordering=DIM_ORDERING)(x)
        x = Flatten()(x)
        x = Dropout(DROPOUT)(x)
        # x = Dense(output_dim=NB_CLASS,
        #          activation='linear')(x)
        x = Dense(output_dim=NB_CLASS,
                  activation='softmax', name='output')(x)

        self.model = Model(input=img_input, output=[x])

    ########################################

    def Identity_Layer(self, nOutput, input):
        """
            Builds an dummy Identity_Layer, which should give as output the same as the input.
            Only used for passing the output from a previous stage to the next (see Staged_Network).
        """
        if len(input) == 3:
            input_shape = tuple([input[2]] + input[0:2])
        else:
            input_shape = tuple(input)

        self.model = Graph()
        # Input
        self.model.add_input(name='input', input_shape=input_shape)
        # Output
        self.model.add_output(name='output', input='input')

    def Union_Layer(self, nOutput, input):
        """
            Network with just a dropout and a softmax layers which is intended to serve as the final layer for an ECOC model
        """
        if len(input) == 3:
            input_shape = tuple([input[2]] + input[0:2])
        else:
            input_shape = tuple(input)

        self.model = Sequential()
        self.model.add(Flatten(input_shape=input_shape))
        self.model.add(Dropout(0.5))
        self.model.add(Dense(nOutput, activation='softmax'))

    def One_vs_One_Inception(self, nOutput=2, input=[224, 224, 3]):
        """
            Builds a simple One_vs_One_Inception network with 2 inception layers (useful for ECOC models).
        """
        if len(input) == 3:
            input_shape = tuple([input[2]] + input[0:2])
        else:
            input_shape = tuple(input)

        self.model = Graph()
        # Input
        self.model.add_input(name='input', input_shape=input_shape)
        # Inception Ea
        out_Ea = self.__addInception('inceptionEa', 'input', 4, 2, 8, 2, 2, 2)
        # Inception Eb
        out_Eb = self.__addInception('inceptionEb', out_Ea, 2, 2, 4, 2, 1, 1)
        # Average Pooling    pool_size=(7,7)
        self.model.add_node(AveragePooling2D(pool_size=input_shape[1:], strides=(1, 1)), name='ave_pool/ECOC',
                            input=out_Eb)
        # Softmax
        self.model.add_node(Flatten(), name='loss_OnevsOne/classifier_flatten', input='ave_pool/ECOC')
        self.model.add_node(Dropout(0.5), name='loss_OnevsOne/drop', input='loss_OnevsOne/classifier_flatten')
        self.model.add_node(Dense(nOutput, activation='softmax'), name='loss_OnevsOne', input='loss_OnevsOne/drop')
        # Output
        self.model.add_output(name='loss_OnevsOne/output', input='loss_OnevsOne')

    def add_One_vs_One_Inception(self, input, input_shape, id_branch, nOutput=2, activation='softmax'):
        """
            Builds a simple One_vs_One_Inception network with 2 inception layers on the top of the current model (useful for ECOC_loss models).
        """

        # Inception Ea
        out_Ea = self.__addInception('inceptionEa_' + str(id_branch), input, 4, 2, 8, 2, 2, 2)
        # Inception Eb
        out_Eb = self.__addInception('inceptionEb_' + str(id_branch), out_Ea, 2, 2, 4, 2, 1, 1)
        # Average Pooling    pool_size=(7,7)
        self.model.add_node(AveragePooling2D(pool_size=input_shape[1:], strides=(1, 1)),
                            name='ave_pool/ECOC_' + str(id_branch), input=out_Eb)
        # Softmax
        self.model.add_node(Flatten(),
                            name='fc_OnevsOne_' + str(id_branch) + '/flatten', input='ave_pool/ECOC_' + str(id_branch))
        self.model.add_node(Dropout(0.5),
                            name='fc_OnevsOne_' + str(id_branch) + '/drop',
                            input='fc_OnevsOne_' + str(id_branch) + '/flatten')
        output_name = 'fc_OnevsOne_' + str(id_branch)
        self.model.add_node(Dense(nOutput, activation=activation),
                            name=output_name, input='fc_OnevsOne_' + str(id_branch) + '/drop')

        return output_name

    def add_One_vs_One_Inception_Functional(self, input, input_shape, id_branch, nOutput=2, activation='softmax'):
        """
            Builds a simple One_vs_One_Inception network with 2 inception layers on the top of the current model (useful for ECOC_loss models).
        """

        in_node = self.model.get_layer(input).output

        # Inception Ea
        [out_Ea, out_Ea_name] = self.__addInception_Functional('inceptionEa_' + str(id_branch), in_node, 4, 2, 8, 2, 2,
                                                               2)
        # Inception Eb
        [out_Eb, out_Eb_name] = self.__addInception_Functional('inceptionEb_' + str(id_branch), out_Ea, 2, 2, 4, 2, 1,
                                                               1)
        # Average Pooling    pool_size=(7,7)
        x = AveragePooling2D(pool_size=input_shape, strides=(1, 1), name='ave_pool/ECOC_' + str(id_branch))(out_Eb)

        # Softmax
        output_name = 'fc_OnevsOne_' + str(id_branch)
        x = Flatten(name='fc_OnevsOne_' + str(id_branch) + '/flatten')(x)
        x = Dropout(0.5, name='fc_OnevsOne_' + str(id_branch) + '/drop')(x)
        out_node = Dense(nOutput, activation=activation, name=output_name)(x)

        return out_node

    def add_One_vs_One_3x3_Functional(self, input, input_shape, id_branch, nkernels, nOutput=2, activation='softmax'):

        # 3x3 convolution
        out_3x3 = Convolution2D(nkernels, 3, 3, name='3x3/ecoc_' + str(id_branch), activation='relu')(input)

        # Average Pooling    pool_size=(7,7)
        x = AveragePooling2D(pool_size=input_shape, strides=(1, 1), name='ave_pool/ecoc_' + str(id_branch))(out_3x3)

        # Softmax
        output_name = 'fc_OnevsOne_' + str(id_branch) + '/out'
        x = Flatten(name='fc_OnevsOne_' + str(id_branch) + '/flatten')(x)
        x = Dropout(0.5, name='fc_OnevsOne_' + str(id_branch) + '/drop')(x)
        out_node = Dense(nOutput, activation=activation, name=output_name)(x)

        return out_node

    def add_One_vs_One_3x3_double_Functional(self, input, input_shape, id_branch, nOutput=2, activation='softmax'):

        # 3x3 convolution
        out_3x3 = Convolution2D(64, 3, 3, name='3x3_1/ecoc_' + str(id_branch), activation='relu')(input)

        # Max Pooling
        x = MaxPooling2D(strides=(2, 2), pool_size=(2, 2), name='max_pool/ecoc_' + str(id_branch))(out_3x3)

        # 3x3 convolution
        x = Convolution2D(32, 3, 3, name='3x3_2/ecoc_' + str(id_branch), activation='relu')(x)

        # Softmax
        output_name = 'fc_OnevsOne_' + str(id_branch) + '/out'
        x = Flatten(name='fc_OnevsOne_' + str(id_branch) + '/flatten')(x)
        x = Dropout(0.5, name='fc_OnevsOne_' + str(id_branch) + '/drop')(x)
        out_node = Dense(nOutput, activation=activation, name=output_name)(x)

        return out_node

    def One_vs_One_Inception_v2(self, nOutput=2, input=[224, 224, 3]):
        """
            Builds a simple One_vs_One_Inception_v2 network with 2 inception layers (useful for ECOC models).
        """
        if len(input) == 3:
            input_shape = tuple([input[2]] + input[0:2])
        else:
            input_shape = tuple(input)

        self.model = Graph()
        # Input
        self.model.add_input(name='input', input_shape=input_shape)
        # Inception Ea
        out_Ea = self.__addInception('inceptionEa', 'input', 16, 8, 32, 8, 8, 8)
        # Inception Eb
        out_Eb = self.__addInception('inceptionEb', out_Ea, 8, 8, 16, 8, 4, 4)
        # Average Pooling    pool_size=(7,7)
        self.model.add_node(AveragePooling2D(pool_size=input_shape[1:], strides=(1, 1)), name='ave_pool/ECOC',
                            input=out_Eb)
        # Softmax
        self.model.add_node(Flatten(), name='loss_OnevsOne/classifier_flatten', input='ave_pool/ECOC')
        self.model.add_node(Dropout(0.5), name='loss_OnevsOne/drop', input='loss_OnevsOne/classifier_flatten')
        self.model.add_node(Dense(nOutput, activation='softmax'), name='loss_OnevsOne', input='loss_OnevsOne/drop')
        # Output
        self.model.add_output(name='loss_OnevsOne/output', input='loss_OnevsOne')

    def add_One_vs_One_Inception_v2(self, input, input_shape, id_branch, nOutput=2, activation='softmax'):
        """
            Builds a simple One_vs_One_Inception_v2 network with 2 inception layers on the top of the current model (useful for ECOC_loss models).
        """

        # Inception Ea
        out_Ea = self.__addInception('inceptionEa_' + str(id_branch), input, 16, 8, 32, 8, 8, 8)
        # Inception Eb
        out_Eb = self.__addInception('inceptionEb_' + str(id_branch), out_Ea, 8, 8, 16, 8, 4, 4)
        # Average Pooling    pool_size=(7,7)
        self.model.add_node(AveragePooling2D(pool_size=input_shape[1:], strides=(1, 1)),
                            name='ave_pool/ECOC_' + str(id_branch), input=out_Eb)
        # Softmax
        self.model.add_node(Flatten(),
                            name='fc_OnevsOne_' + str(id_branch) + '/flatten', input='ave_pool/ECOC_' + str(id_branch))
        self.model.add_node(Dropout(0.5),
                            name='fc_OnevsOne_' + str(id_branch) + '/drop',
                            input='fc_OnevsOne_' + str(id_branch) + '/flatten')
        output_name = 'fc_OnevsOne_' + str(id_branch)
        self.model.add_node(Dense(nOutput, activation=activation),
                            name=output_name, input='fc_OnevsOne_' + str(id_branch) + '/drop')

        return output_name

    def __addInception(self, id, input_layer, kernels_1x1, kernels_3x3_reduce, kernels_3x3, kernels_5x5_reduce,
                       kernels_5x5, kernels_pool_projection):
        """
            Adds an inception module to the model.

            :param id: string identifier of the inception layer
            :param input_layer: identifier of the layer that will serve as an input to the built inception module
            :param kernels_1x1: number of kernels of size 1x1                                      (1st branch)
            :param kernels_3x3_reduce: number of kernels of size 1x1 before the 3x3 layer          (2nd branch)
            :param kernels_3x3: number of kernels of size 3x3                                      (2nd branch)
            :param kernels_5x5_reduce: number of kernels of size 1x1 before the 5x5 layer          (3rd branch)
            :param kernels_5x5: number of kernels of size 5x5                                      (3rd branch)
            :param kernels_pool_projection: number of kernels of size 1x1 after the 3x3 pooling    (4th branch)
        """
        # Branch 1
        self.model.add_node(Convolution2D(kernels_1x1, 1, 1), name=id + '/1x1', input=input_layer)
        self.model.add_node(Activation('relu'), name=id + '/relu_1x1', input=id + '/1x1')

        # Branch 2
        self.model.add_node(Convolution2D(kernels_3x3_reduce, 1, 1), name=id + '/3x3_reduce', input=input_layer)
        self.model.add_node(Activation('relu'), name=id + '/relu_3x3_reduce', input=id + '/3x3_reduce')
        self.model.add_node(ZeroPadding2D((1, 1)), name=id + '/3x3_zeropadding', input=id + '/relu_3x3_reduce')
        self.model.add_node(Convolution2D(kernels_3x3, 3, 3), name=id + '/3x3', input=id + '/3x3_zeropadding')
        self.model.add_node(Activation('relu'), name=id + '/relu_3x3', input=id + '/3x3')

        # Branch 3
        self.model.add_node(Convolution2D(kernels_5x5_reduce, 1, 1), name=id + '/5x5_reduce', input=input_layer)
        self.model.add_node(Activation('relu'), name=id + '/relu_5x5_reduce', input=id + '/5x5_reduce')
        self.model.add_node(ZeroPadding2D((2, 2)), name=id + '/5x5_zeropadding', input=id + '/relu_5x5_reduce')
        self.model.add_node(Convolution2D(kernels_5x5, 5, 5), name=id + '/5x5', input=id + '/5x5_zeropadding')
        self.model.add_node(Activation('relu'), name=id + '/relu_5x5', input=id + '/5x5')

        # Branch 4
        self.model.add_node(ZeroPadding2D((1, 1)), name=id + '/pool_zeropadding', input=input_layer)
        self.model.add_node(MaxPooling2D((3, 3), strides=(1, 1)), name=id + '/pool', input=id + '/pool_zeropadding')
        self.model.add_node(Convolution2D(kernels_pool_projection, 1, 1), name=id + '/pool_proj', input=id + '/pool')
        self.model.add_node(Activation('relu'), name=id + '/relu_pool_proj', input=id + '/pool_proj')

        # Concatenate
        inputs_list = [id + '/relu_1x1', id + '/relu_3x3', id + '/relu_5x5', id + '/relu_pool_proj']
        out_name = id + '/concat'
        self.model.add_node(Activation('linear'), name=out_name, inputs=inputs_list, concat_axis=1)

        return out_name

    def __addInception_Functional(self, id, input_layer, kernels_1x1, kernels_3x3_reduce, kernels_3x3,
                                  kernels_5x5_reduce, kernels_5x5, kernels_pool_projection):
        """
            Adds an inception module to the model.

            :param id: string identifier of the inception layer
            :param input_layer: identifier of the layer that will serve as an input to the built inception module
            :param kernels_1x1: number of kernels of size 1x1                                      (1st branch)
            :param kernels_3x3_reduce: number of kernels of size 1x1 before the 3x3 layer          (2nd branch)
            :param kernels_3x3: number of kernels of size 3x3                                      (2nd branch)
            :param kernels_5x5_reduce: number of kernels of size 1x1 before the 5x5 layer          (3rd branch)
            :param kernels_5x5: number of kernels of size 5x5                                      (3rd branch)
            :param kernels_pool_projection: number of kernels of size 1x1 after the 3x3 pooling    (4th branch)
        """
        # Branch 1
        x_b1 = Convolution2D(kernels_1x1, 1, 1, name=id + '/1x1', activation='relu')(input_layer)

        # Branch 2
        x_b2 = Convolution2D(kernels_3x3_reduce, 1, 1, name=id + '/3x3_reduce', activation='relu')(input_layer)
        x_b2 = ZeroPadding2D((1, 1), name=id + '/3x3_zeropadding')(x_b2)
        x_b2 = Convolution2D(kernels_3x3, 3, 3, name=id + '/3x3', activation='relu')(x_b2)

        # Branch 3
        x_b3 = Convolution2D(kernels_5x5_reduce, 1, 1, name=id + '/5x5_reduce', activation='relu')(input_layer)
        x_b3 = ZeroPadding2D((2, 2), name=id + '/5x5_zeropadding')(x_b3)
        x_b3 = Convolution2D(kernels_5x5, 5, 5, name=id + '/5x5', activation='relu')(x_b3)

        # Branch 4
        x_b4 = ZeroPadding2D((1, 1), name=id + '/pool_zeropadding')(input_layer)
        x_b4 = MaxPooling2D((3, 3), strides=(1, 1), name=id + '/pool')(x_b4)
        x_b4 = Convolution2D(kernels_pool_projection, 1, 1, name=id + '/pool_proj', activation='relu')(x_b4)

        # Concatenate
        out_name = id + '/concat'
        out_node = merge([x_b1, x_b2, x_b3, x_b4], mode='concat', concat_axis=1, name=out_name)

        return [out_node, out_name]

    def add_One_vs_One_Merge(self, inputs_list, nOutput, activation='softmax'):

        self.model.add_node(Flatten(), name='ecoc_loss', inputs=inputs_list,
                            merge_mode='concat')  # join outputs from OneVsOne classifers
        self.model.add_node(Dropout(0.5), name='final_loss/drop', input='ecoc_loss')
        self.model.add_node(Dense(nOutput, activation=activation), name='final_loss',
                            input='final_loss/drop')  # apply final joint prediction

        # Outputs
        self.model.add_output(name='ecoc_loss/output', input='ecoc_loss')
        self.model.add_output(name='final_loss/output', input='final_loss')

        return ['ecoc_loss/output', 'final_loss/output']

    def add_One_vs_One_Merge_Functional(self, inputs_list, nOutput, activation='softmax'):

        # join outputs from OneVsOne classifers
        ecoc_loss_name = 'ecoc_loss'
        final_loss_name = 'final_loss/out'
        ecoc_loss = merge(inputs_list, name=ecoc_loss_name, mode='concat', concat_axis=1)
        drop = Dropout(0.5, name='final_loss/drop')(ecoc_loss)
        # apply final joint prediction
        final_loss = Dense(nOutput, activation=activation, name=final_loss_name)(drop)

        in_node = self.model.layers[0].name
        in_node = self.model.get_layer(in_node).output
        self.model = Model(input=in_node, output=[ecoc_loss, final_loss])
        # self.model = Model(input=in_node, output=['ecoc_loss', 'final_loss'])

        return [ecoc_loss_name, final_loss_name]

    def GAP(self, nOutput, input):
        """
            Creates a GAP network for object localization as described in the paper
                Zhou B, Khosla A, Lapedriza A, Oliva A, Torralba A.
                Learning Deep Features for Discriminative Localization.
                arXiv preprint arXiv:1512.04150. 2015 Dec 14.
            Outputs:
                'GAP/softmax' output of the final softmax classification
                'GAP/conv' output of the generated convolutional maps.
        """

        if len(input) == 3:
            input_shape = tuple([input[2]] + input[0:2])
        else:
            input_shape = tuple(input)

        self.model = Graph()

        # Input
        self.model.add_input(name='input', input_shape=input_shape)

        # Layers
        self.model.add_node(ZeroPadding2D((1, 1)), name='CAM_conv/zeropadding', input='input')
        self.model.add_node(Convolution2D(1024, 3, 3), name='CAM_conv', input='CAM_conv/zeropadding')
        self.model.add_node(Activation('relu'), name='CAM_conv/relu', input='CAM_conv')
        self.model.add_node(AveragePooling2D(pool_size=(14, 14)), name='GAP', input='CAM_conv/relu')
        self.model.add_node(Flatten(), name='GAP/flatten', input='GAP')
        self.model.add_node(Dense(nOutput, activation='softmax'), name='GAP/classifier_food_vs_nofood',
                            input='GAP/flatten')

        # Output
        self.model.add_output(name='GAP/softmax', input='GAP/classifier_food_vs_nofood')

    ##############################
    #       DENSE NETS
    ##############################

    def add_dense_block(self, in_layer, nb_layers, k, drop, init_weights, name=None):
        """
        Adds a Dense Block for the transition down path.

        # References
            Jegou S, Drozdzal M, Vazquez D, Romero A, Bengio Y.
            The One Hundred Layers Tiramisu: Fully Convolutional DenseNets for Semantic Segmentation.
            arXiv preprint arXiv:1611.09326. 2016 Nov 28.

        :param in_layer: input layer to the dense block.
        :param nb_layers: number of dense layers included in the dense block (see self.add_dense_layer() for information about the internal layers).
        :param k: growth rate. Number of additional feature maps learned at each layer.
        :param drop: dropout rate.
        :param init_weights: weights initialization function
        :return: output layer of the dense block
        """
        if K.image_dim_ordering() == 'th':
            axis = 1
        elif K.image_dim_ordering() == 'tf':
            axis = -1
        else:
            raise ValueError('Invalid dim_ordering:', K.image_dim_ordering)

        list_outputs = []
        prev_layer = in_layer
        for n in range(nb_layers):
            if name is not None:
                name_dense = name + '_' + str(n)
                name_merge = 'merge' + name + '_' + str(n)
            else:
                name_dense = None
                name_merge = None

            # Insert dense layer
            new_layer = self.add_dense_layer(prev_layer, k, drop, init_weights, name=name_dense)
            list_outputs.append(new_layer)
            # Merge with previous layer
            prev_layer = merge([new_layer, prev_layer], mode='concat', concat_axis=axis, name=name_merge)

        return merge(list_outputs, mode='concat', concat_axis=axis, name=name_merge)

    def add_dense_layer(self, in_layer, k, drop, init_weights, name=None):
        """
        Adds a Dense Layer inside a Dense Block, which is composed of BN, ReLU, Conv and Dropout

        # References
            Jegou S, Drozdzal M, Vazquez D, Romero A, Bengio Y.
            The One Hundred Layers Tiramisu: Fully Convolutional DenseNets for Semantic Segmentation.
            arXiv preprint arXiv:1611.09326. 2016 Nov 28.

        :param in_layer: input layer to the dense block.
        :param k: growth rate. Number of additional feature maps learned at each layer.
        :param drop: dropout rate.
        :param init_weights: weights initialization function
        :return: output layer
        """

        if name is not None:
            name_batch = 'batchnormalization' + name
            name_activ = 'activation' + name
            name_conv = 'convolution2d' + name
            name_drop = 'dropout' + name
        else:
            name_batch = None
            name_activ = None
            name_conv = None
            name_drop = None

        out_layer = BatchNormalization(mode=2, axis=1, name=name_batch)(in_layer)
        out_layer = Activation('relu', name=name_activ)(out_layer)
        out_layer = Convolution2D(k, 3, 3, init=init_weights, border_mode='same', name=name_conv)(out_layer)
        if drop > 0.0:
            out_layer = Dropout(drop, name=name_drop)(out_layer)
        return out_layer

    def add_transitiondown_block(self, x,
                                 nb_filters_conv, pool_size, init_weights,
                                 nb_layers, growth, drop):
        """
        Adds a Transition Down Block. Consisting of BN, ReLU, Conv and Dropout, Pooling, Dense Block.

        # References
            Jegou S, Drozdzal M, Vazquez D, Romero A, Bengio Y.
            The One Hundred Layers Tiramisu: Fully Convolutional DenseNets for Semantic Segmentation.
            arXiv preprint arXiv:1611.09326. 2016 Nov 28.

        # Input layers parameters
        :param x: input layer.

        # Convolutional layer parameters
        :param nb_filters_conv: number of convolutional filters to learn.
        :param pool_size: size of the max pooling operation (2 in reference paper)
        :param init_weights: weights initialization function

        # Dense Block parameters
        :param nb_layers: number of dense layers included in the dense block (see self.add_dense_layer() for information about the internal layers).
        :param growth: growth rate. Number of additional feature maps learned at each layer.
        :param drop: dropout rate.

        :return: [output layer, skip connection name]
        """
        if K.image_dim_ordering() == 'th':
            axis = 1
        elif K.image_dim_ordering() == 'tf':
            axis = -1
        else:
            raise ValueError('Invalid dim_ordering:', K.image_dim_ordering)

        # Dense Block
        x_dense = self.add_dense_block(x, nb_layers, growth, drop,
                                       init_weights)  # (growth*nb_layers) feature maps added

<<<<<<< HEAD
        ## Concatenation and skip connection recovery for upsampling path
=======
        ## Concatenate and skip connection recovery for upsampling path
>>>>>>> 2d177490
        skip = merge([x, x_dense], mode='concat', concat_axis=axis)

        # Transition Down
        x_out = BatchNormalization(mode=2, axis=1)(skip)
        x_out = Activation('relu')(x_out)
        x_out = Convolution2D(nb_filters_conv, 1, 1, init=init_weights, border_mode='same')(x_out)
        if drop > 0.0:
            x_out = Dropout(drop)(x_out)
        x_out = MaxPooling2D(pool_size=(pool_size, pool_size))(x_out)

        return [x_out, skip]

    def add_transitionup_block(self, x, skip_conn,
                               nb_filters_deconv, init_weights,
                               nb_layers, growth, drop, name=None):
        """
        Adds a Transition Up Block. Consisting of Deconv, Skip Connection, Dense Block.

        # References
            Jegou S, Drozdzal M, Vazquez D, Romero A, Bengio Y.
            The One Hundred Layers Tiramisu: Fully Convolutional DenseNets for Semantic Segmentation.
            arXiv preprint arXiv:1611.09326. 2016 Nov 28.

        # Input layers parameters
        :param x: input layer.
        :param skip_conn: list of layers to be used as skip connections.

        # Deconvolutional layer parameters
        :param nb_filters_deconv: number of deconvolutional filters to learn.
        :param init_weights: weights initialization function

        # Dense Block parameters
        :param nb_layers: number of dense layers included in the dense block (see self.add_dense_layer() for information about the internal layers).
        :param growth: growth rate. Number of additional feature maps learned at each layer.
        :param drop: dropout rate.

        :return: output layer
        """
        x = Deconvolution2D(nb_filters_deconv, 3, 3,
                            subsample=(2, 2),
                            init=init_weights, border_mode='valid')(x)

        # Skip connection concatenation
        x = Concatenate(cropping=[None, None, 'center', 'center'])([skip_conn, x])

        # Dense Block
        x = self.add_dense_block(x, nb_layers, growth, drop, init_weights,
                                 name=name)  # (growth*nb_layers) feature maps added
        return x

    def Empty(self, nOutput, input):
        """
            Creates an empty Model_Wrapper (can be externally defined)
        """
        pass

    # ------------------------------------------------------- #
    #       SAVE/LOAD
    #           Auxiliary methods for saving and loading the model.
    # ------------------------------------------------------- #

    def __getstate__(self):
        """
            Behaviour applied when pickling a Model_Wrapper instance.
        """
        obj_dict = self.__dict__.copy()
        del obj_dict['model']
        # Remove also optimized search models if exist
        if 'model_init' in obj_dict:
            del obj_dict['model_init']
            del obj_dict['model_next']
        return obj_dict


# Backwards compatibility
CNN_Model = Model_Wrapper<|MERGE_RESOLUTION|>--- conflicted
+++ resolved
@@ -969,7 +969,7 @@
         self.model.fit(x,
                        y,
                        batch_size=min(params['batch_size'], len(x)),
-                       epochs=params['n_epochs'],
+                       nb_epoch=params['n_epochs'],
                        verbose=params['verbose'],
                        callbacks=callbacks,
                        validation_data=None,
@@ -983,7 +983,7 @@
 
         # Check input parameters and recover default values if needed
         default_params = {'batch_size': 50, 'n_parallel_loaders': 8, 'normalize': False,
-                          'mean_substraction': True}
+                          'mean_substraction': True};
         params = self.checkParameters(parameters, default_params)
         self.testing_parameters.append(copy.copy(params))
 
@@ -999,7 +999,7 @@
                                         batch_size=params['batch_size'],
                                         normalization=params['normalize'],
                                         data_augmentation=False,
-                                        mean_substraction=params['mean_substraction'])#.generator()
+                                        mean_substraction=params['mean_substraction']).generator()
 
         out = self.model.evaluate_generator(data_gen,
                                             val_samples=n_samples,
@@ -1701,10 +1701,8 @@
         """
 
         # Check input parameters and recover default values if needed
-        default_params = {'batch_size': 1,
-                          'n_parallel_loaders': 8,
-                          'beam_size': 5,
-                          'beam_batch_size': 50,
+        default_params = {'batch_size': 50, 'n_parallel_loaders': 8,
+                          'beam_size': 5, 'beam_batch_size': 50,
                           'normalize': False, 'mean_substraction': True,
                           'predict_on_sets': ['val'], 'maxlen': 20, 'n_samples': -1,
                           'model_inputs': ['source_text', 'state_below'],
@@ -1962,8 +1960,7 @@
         # Check input parameters and recover default values if needed
         default_params = {'max_batch_size': 50,
                           'n_parallel_loaders': 8,
-                          'beam_size': 5,
-                          'beam_batch_size': 50,
+                          'beam_size': 5, 'beam_batch_size': 50,
                           'normalize': False,
                           'mean_substraction': True,
                           'predict_on_sets': ['val'],
@@ -3875,11 +3872,7 @@
         x_dense = self.add_dense_block(x, nb_layers, growth, drop,
                                        init_weights)  # (growth*nb_layers) feature maps added
 
-<<<<<<< HEAD
-        ## Concatenation and skip connection recovery for upsampling path
-=======
         ## Concatenate and skip connection recovery for upsampling path
->>>>>>> 2d177490
         skip = merge([x, x_dense], mode='concat', concat_axis=axis)
 
         # Transition Down
