from keras_wrapper.thread_loader import ThreadDataLoader, retrieveXY
from keras_wrapper.dataset import Data_Batch_Generator, Homogeneous_Data_Batch_Generator
from keras_wrapper.callbacks_keras_wrapper import *

from keras.models import Sequential, Graph, model_from_json
from keras.layers.advanced_activations import PReLU
from keras.optimizers import SGD
from keras.utils import np_utils
from keras.layers import merge, Dense, Dropout, Flatten, Input, Activation
from keras.layers import Convolution2D, MaxPooling2D, ZeroPadding2D, AveragePooling2D
from keras.engine.training import Model
from keras.utils.layer_utils import print_summary
from keras.regularizers import l2

#from keras.caffe.extra_layers import LRN2D

import matplotlib as mpl
mpl.use('Agg') # run matplotlib without X server (GUI)
import matplotlib.pyplot as plt

import numpy as np
import cPickle as pk
import cloud.serialization.cloudpickle as cloudpk

import sys
import time
import os
import math
import copy
import logging
import shutil


# ------------------------------------------------------- #
#       SAVE/LOAD
#           External functions for saving and loading Model_Wrapper instances
# ------------------------------------------------------- #

<<<<<<< HEAD
def saveModel(model_wrapper, update_num, path=None):
=======
def saveModel(model_wrapper, iter, path=None, full_path=False, store_iter=True):
>>>>>>> efccff02
    """
    Saves a backup of the current Model_Wrapper object after being trained for 'update_num' iterations/updates/epochs.

    :param model_wrapper: object to save
    :param update_num: identifier of the number of iterations/updates/epochs elapsed
    :param path: path where the model will be saved
    :return: None
    """
    if not path:
        path = model_wrapper.model_path

    iter = str(iter)

    if full_path:
        if store_iter:
            model_name = path + '_' + iter
        else:
            model_name = path
    else:
        model_name = path + '/epoch_'+ iter

    if not model_wrapper.silence:
        logging.info("<<< Saving model to "+ model_name +" ... >>>")

    # Create models dir
    if not os.path.isdir(path):
        os.makedirs(os.path.dirname(path))

<<<<<<< HEAD
    iter = str(update_num)
=======
>>>>>>> efccff02

    # Save model structure
    json_string = model_wrapper.model.to_json()
    open(model_name +'_structure.json', 'w').write(json_string)
    # Save model weights
    model_wrapper.model.save_weights(model_name +'_weights.h5', overwrite=True)

    # Save auxiliar models for optimized search
    if 'model_init' in dir(model_wrapper):
        # Save model structure
        json_string = model_wrapper.model_init.to_json()
        open(model_name + '_structure_init.json', 'w').write(json_string)
        # Save model weights
        model_wrapper.model_init.save_weights(model_name + '_weights_init.h5', overwrite=True)
    if 'model_next' in dir(model_wrapper):
        # Save model structure
        json_string = model_wrapper.model_next.to_json()
        open(model_name + '_structure_next.json', 'w').write(json_string)
        # Save model weights
        model_wrapper.model_next.save_weights(model_name + '_weights_next.h5', overwrite=True)

    # Save additional information
    cloudpk.dump(model_wrapper, open(model_name + '_Model_Wrapper.pkl', 'wb'))

    if not model_wrapper.silence:
        logging.info("<<< Model saved >>>")


<<<<<<< HEAD
def loadModel(model_path, update_num, custom_objects=dict()):
    """
    Loads a previously saved Model_Wrapper object.

    :param model_path: path to the Model_Wrapper object to load
    :param update_num: identifier of the number of iterations/updates/epochs elapsed
    :param custom_objects: dictionary of custom layers (i.e. input to model_from_json)
    :return: loaded Model_Wrapper
    """
    t = time.time()
    iter = str(update_num)
    logging.info("<<< Loading model from "+ model_path + "/epoch_" + iter + "_Model_Wrapper.pkl ... >>>")

    # Load model structure
    model = model_from_json(open(model_path + '/epoch_'+ iter +'_structure.json').read(), custom_objects=custom_objects)
=======
def loadModel(model_path, iter, full_path=False):
    """
    Loads a previously saved Model_Wrapper object.

    :param model_path: Path to the Model_Wrapper object to load
    :param iter: Number of iterations
    :return: Loaded Model_Wrapper
    """
    t = time.time()
    iter = str(iter)
    if full_path:
        model_name = model_path
    else:
        model_name = model_path + "/epoch_" + iter

    logging.info("<<< Loading model from "+ model_name + "_Model_Wrapper.pkl ... >>>")

    # Load model structure
    model = model_from_json(open(model_path + '_structure.json').read())
>>>>>>> efccff02
    # Load model weights
    model.load_weights(model_path +'_weights.h5')

    # Load auxiliar models for optimized search
    try:
        # Load model structure
        model_init = model_from_json(open(model_name + '_structure_init.json').read())
        # Load model weights
        model_init.load_weights(model_name + '_weights_init.h5')
        # Load model structure
        model_next = model_from_json(open(model_name + '_structure_next.json').read())
        # Load model weights
        model_next.load_weights(model_name + '_weights_next.h5')
        loaded_optimized = True
    except:
        loaded_optimized = False

    # Load Model_Wrapper information
    try:
<<<<<<< HEAD
        model_wrapper = pk.load(open(model_path + '/epoch_' + iter + '_Model_Wrapper.pkl', 'rb'))
    except ValueError: # backwards compatibility
        try:
            model_wrapper = pk.load(open(model_path + '/epoch_' + iter + '_CNN_Model.pkl', 'rb'))
        except:
            raise Exception(ValueError)
=======
        model_wrapper = pk.load(open(model_name + '_Model_Wrapper.pkl', 'rb'))
    except: # backwards compatibility
        model_wrapper = pk.load(open(model_name + '_CNN_Model.pkl', 'rb'))
>>>>>>> efccff02
    model_wrapper.model = model
    if loaded_optimized:
        model_wrapper.model_init = model_init
        model_wrapper.model_next = model_next

    logging.info("<<< Model loaded in %0.6s seconds. >>>" % str(time.time()-t))
    return model_wrapper


# ------------------------------------------------------- #
#       MAIN CLASS
# ------------------------------------------------------- #
class Model_Wrapper(object):
    """
        Wrapper for Keras' models. It provides the following utilities:
            - Training visualization module.
            - Set of already implemented CNNs for quick definition.
            - Easy layers re-definition for finetuning.
            - Model backups.
            - Easy to use training and test methods.
    """

    def __init__(self, nOutput=1000, type='basic_model', silence=False, input_shape=[256, 256, 3],
                 structure_path=None, weights_path=None, seq_to_functional=False,
                 model_name=None, plots_path=None, models_path=None, inheritance=False):
        """
            Model_Wrapper object constructor.

            :param nOutput: number of outputs of the network. Only valid if 'structure_path' == None.
            :param type: network name type (corresponds to any method defined in the section 'MODELS' of this class). Only valid if 'structure_path' == None.
            :param silence: set to True if you don't want the model to output informative messages
            :param input_shape: array with 3 integers which define the images' input shape [height, width, channels]. Only valid if 'structure_path' == None.
            :param structure_path: path to a Keras' model json file. If we speficy this parameter then 'type' will be only an informative parameter.
            :param weights_path: path to the pre-trained weights file (if None, then it will be randomly initialized)
            :param seq_to_functional: indicates if we are loading a set of weights trained on a Sequential model to a Functional one
            :param model_name: optional name given to the network (if None, then it will be assigned to current time as its name)
            :param plots_path: path to the folder where the plots will be stored during training
            :param models_path: path to the folder where the temporal model packups will be stored
            :param inheritance: indicates if we are building an instance from a child class (in this case the model will not be built from this __init__, it should be built from the child class).
        """
        self.__toprint = ['net_type', 'name', 'plot_path', 'models_path', 'lr', 'momentum',
                            'training_parameters', 'testing_parameters', 'training_state', 'loss', 'silence']

        self.silence = silence
        self.net_type = type
        self.lr = 0.01 # insert default learning rate
        self.momentum = 1.0-self.lr # insert default momentum
        self.loss='categorical_crossentropy' # default loss function
        self.training_parameters = []
        self.testing_parameters = []
        self.training_state = dict()

        # Dictionary for storing any additional data needed
        self.additional_data = dict()

        # Inputs and outputs names for models of class Model
        self.ids_inputs = list()
        self.ids_outputs = list()

        # Prepare logger
        self.__logger = dict()
        self.__modes = ['train', 'val']
        self.__data_types = ['iteration', 'loss', 'accuracy', 'accuracy top-5']

        # Prepare model
        if not inheritance:
            # Set Network name
            self.setName(model_name, plots_path, models_path)

            if structure_path:
                # Load a .json model
                if not self.silence:
                    logging.info("<<< Loading model structure from file "+ structure_path +" >>>")
                self.model = model_from_json(open(structure_path).read())

            else:
                # Build model from scratch
                if hasattr(self, type):
                    if not self.silence:
                        logging.info("<<< Building "+ type +" CNN >>>")
                    eval('self.'+type+'(nOutput, input_shape)')
                else:
                    raise Exception('CNN type "'+ type +'" is not implemented.')

            # Load weights from file
            if weights_path:
                if not self.silence:
                    logging.info("<<< Loading weights from file "+ weights_path +" >>>")
                self.model.load_weights(weights_path, seq_to_functional=seq_to_functional)


    def setInputsMapping(self, inputsMapping):
        """
            Sets the mapping of the inputs from the format given by the dataset to the format received by the model.

            :param inputsMapping: dictionary with the model inputs' identifiers as keys and the dataset inputs' identifiers as values. If the current model is Sequential then keys must be ints with the desired input order (starting from 0). If it is Graph then keys must be str.
        """
        self.inputsMapping = inputsMapping


    def setOutputsMapping(self, outputsMapping, acc_output=None):
        """
            Sets the mapping of the outputs from the format given by the dataset to the format received by the model.

            :param outputsMapping: dictionary with the model outputs' identifiers as keys and the dataset outputs' identifiers as values. If the current model is Sequential then keys must be ints with the desired output order (in this case only one value can be provided). If it is Graph then keys must be str.
            :param acc_output: name of the model's output that will be used for calculating the accuracy of the model (only needed for Graph models)
        """
        if isinstance(self.model, Sequential) and len(outputsMapping.keys()) > 1:
            raise Exception("When using Sequential models only one output can be provided in outputsMapping")
        self.outputsMapping = outputsMapping
        self.acc_output = acc_output


    def setOptimizer(self, lr=None, momentum=None, loss=None, metrics=None):
        """
            Sets a new optimizer for the CNN model.

            :param lr: learning rate of the network
            :param momentum: momentum of the network (if None, then momentum = 1-lr)
            :param loss: loss function applied for optimization
        """
        # Pick default parameters
        if lr is None:
            lr = self.lr
        else:
            self.lr = lr
        if momentum is None:
            momentum = self.momentum
        else:
            self.momentum = momentum
        if loss is None:
            loss = self.loss
        else:
            self.loss = loss
        if metrics is None:
            metrics = []

        #sgd = SGD(lr=lr, decay=1e-6, momentum=momentum, nesterov=True)
        sgd = SGD(lr=lr, decay=0.0, momentum=momentum, nesterov=True)

        if not self.silence:
            logging.info("Compiling model...")

        # compile differently depending if our model is 'Sequential', 'Model' or 'Graph'
        if isinstance(self.model, Sequential) or isinstance(self.model, Model):
            self.model.compile(loss=loss, optimizer=sgd, metrics=metrics)
        elif isinstance(self.model, Graph):
            if not isinstance(loss, dict):
                loss_dict = dict()
                for out in self.model.output_order:
                    loss_dict[out] = loss
            else:
                loss_dict = loss
            self.model.compile(loss=loss_dict, optimizer=sgd, metrics=metrics)
        else:
            raise NotImplementedError()

        if not self.silence:
            logging.info("Optimizer updated, learning rate set to "+ str(lr))


    def setName(self, model_name, plots_path=None, models_path=None, clear_dirs=True):
        """
            Changes the name (identifier) of the Model_Wrapper instance.
        """
        if not model_name:
            self.name = time.strftime("%Y-%m-%d") + '_' + time.strftime("%X")
            create_dirs = False
        else:
            self.name = model_name
            create_dirs = True

        if not plots_path:
            self.plot_path = 'Plots/' + self.name
        else:
            self.plot_path = plots_path

        if not models_path:
            self.model_path = 'Models/' + self.name
        else:
            self.model_path = models_path

        # Remove directories if existed
        if clear_dirs:
            if os.path.isdir(self.model_path):
                shutil.rmtree(self.model_path)
            if os.path.isdir(self.plot_path):
                shutil.rmtree(self.plot_path)

        # Create new ones
        if create_dirs:
            if not os.path.isdir(self.model_path):
                os.makedirs(self.model_path)
            if not os.path.isdir(self.plot_path):
                os.makedirs(self.plot_path)


    def checkParameters(self, input_params, default_params):
        """
            Validates a set of input parameters and uses the default ones if not specified.
        """
        valid_params = [key for key in default_params]
        params = dict()

        # Check input parameters' validity
        for key,val in input_params.iteritems():
            if key in valid_params:
                params[key] = val
            else:
                raise Exception("Parameter '"+ key +"' is not a valid parameter.")

        # Use default parameters if not provided
        for key,default_val in default_params.iteritems():
            if key not in params:
                params[key] = default_val

        return params


    # ------------------------------------------------------- #
    #       MODEL MODIFICATION
    #           Methods for modifying specific layers of the network
    # ------------------------------------------------------- #


    def replaceLastLayers(self, num_remove, new_layers):
        """
            Replaces the last 'num_remove' layers in the model by the newly defined in 'new_layers'.
            Function only valid for Sequential models. Use self.removeLayers(...) for Graph models.
        """
        if not self.silence:
            logging.info("Replacing layers...")

        removed_layers = []
        removed_params = []
        # If it is a Sequential model
        if isinstance(self.model, Sequential):
            # Remove old layers
            for i in range(num_remove):
                removed_layers.append(self.model.layers.pop())
                removed_params.append(self.model.params.pop())

            # Insert new layers
            for layer in new_layers:
                self.model.add(layer)

        # If it is a Graph model
        else:
            raise NotImplementedError("Try using self.removeLayers(...) instead.")

        return [removed_layers, removed_params]


    def removeLayers(self, layers_names):
        """
            Removes the list of layers whose names are passed by parameter from the current network.
            Function only valid for Graph models. Use self.replaceLastLayers(...) for Sequential models.
        """
        removed_layers = []
        removed_params = []
        if isinstance(self.model, Graph):
            for layer in layers_names:
                removed_layers.append(self.model.nodes.pop(layer))
                self.model.namespace.remove(layer)
            detected = []
            for i, layers in enumerate(self.model.node_config):
                try:
                    pos = layers_names.index(layers['name'])
                    detected.append(i)
                    layers_names.pop(pos)
                except:
                    pass
            n_detected = len(detected)
            for i in range(n_detected):
                removed_params.append(self.model.node_config.pop(detected.pop()))

        else:
            raise NotImplementedError("Try using self.replaceLastLayers(...) instead.")

        return [removed_layers, removed_params[::-1]]


    def removeOutputs(self, outputs_names):
        """
            Removes the list of outputs whose names are passed by parameter from the current network.
            This function is only valid for Graph models.
        """
        if isinstance(self.model, Graph):
            new_outputs = []
            for output in self.model.output_order:
                if output not in outputs_names:
                    new_outputs.append(output)
            self.model.output_order = new_outputs
            detected = []
            for i, outputs in enumerate(self.model.output_config):
                try:
                    pos = outputs_names.index(outputs['name'])
                    detected.append(i)
                    outputs_names.pop(pos)
                except:
                    pass
            n_detected = len(detected)
            for i in range(n_detected):
                self.model.output_config.pop(detected.pop())
            return True
        return False


    def removeInputs(self, inputs_names):
        """
            Removes the list of inputs whose names are passed by parameter from the current network.
            This function is only valid for Graph models.
        """
        if isinstance(self.model, Graph):
            new_inputs = []
            for input in self.model.input_order:
                if input not in inputs_names:
                    new_inputs.append(input)
            self.model.input_order = new_inputs
            detected = []
            for i, inputs in enumerate(self.model.input_config):
                try:
                    pos = inputs_names.index(inputs['name'])
                    detected.append(i)
                    inputs_names.pop(pos)
                except:
                    pass
            n_detected = len(detected)
            for i in range(n_detected):
                inp = self.model.input_config.pop(detected.pop())
                self.model.namespace.remove(inp['name'])
            return True
        return False


    # ------------------------------------------------------- #
    #       TRAINING/TEST
    #           Methods for train and testing on the current Model_Wrapper
    # ------------------------------------------------------- #

    def ended_training(self):
        """
            Indicates if the model has early stopped.
        """
        if hasattr(self.model, 'callback_model') and self.model.callback_model:
            callback_model = self.callback_model
        else:
            callback_model = self
            
        if hasattr(callback_model, 'stop_training') and callback_model.stop_training == True:
            return True
        else:
            return False

    def trainNet(self, ds, parameters, out_name=None):
        """
            Trains the network on the given dataset 'ds'.

            :param out_name: name of the output node that will be used to evaluate the network accuracy. Only applicable to Graph models.

            The input 'parameters' is a dict() which may contain the following (optional) training parameters:

            ####    Visualization parameters

            :param report_iter: number of iterations between each loss report
            :param iter_for_val: number of interations between each validation test
            :param num_iterations_val: number of iterations applied on the validation dataset for computing the average performance (if None then all the validation data will be tested)

            ####    Learning parameters

            :param n_epochs: number of epochs that will be applied during training
            :param batch_size: size of the batch (number of images) applied on each interation by the SGD optimization
            :param lr_decay: number of iterations passed for decreasing the learning rate
            :param lr_gamma: proportion of learning rate kept at each decrease. It can also be a set of rules defined by a list, e.g. lr_gamma = [[3000, 0.9], ..., [None, 0.8]] means 0.9 until iteration 3000, ..., 0.8 until the end.

            ####    Data processing parameters

            :param n_parallel_loaders: number of parallel data loaders allowed to work at the same time
            :param normalize: boolean indicating if we want to 0-1 normalize the image pixel values
            :param mean_substraction: boolean indicating if we want to substract the training mean
            :param data_augmentation: boolean indicating if we want to perform data augmentation (always False on validation)
            :param shuffle: apply shuffling on training data at the beginning of each epoch.

            ####    Other parameters

            :param save_model: number of iterations between each model backup
        """

        # Check input parameters and recover default values if needed

        default_params = {'n_epochs': 1, 'batch_size': 50, 'lr_decay': 1, 'lr_gamma':0.1, 'maxlen':100,
                          'homogeneous_batches': False, 'epochs_for_save': 1, 'num_iterations_val': None,
                          'n_parallel_loaders': 8, 'normalize': False, 'mean_substraction': True,
                          'data_augmentation': True,'verbose': 1, 'eval_on_sets': ['val'],
                          'reload_epoch': 0, 'extra_callbacks': [], 'shuffle': True,  'epoch_offset': 0}

        params = self.checkParameters(parameters, default_params)
        save_params = copy.copy(params)
        del save_params['extra_callbacks']
        self.training_parameters.append(save_params)

        logging.info("<<< Training model >>>")

        self.__logger = dict()
        self.__train(ds, params)

        logging.info("<<< Finished training model >>>")


    def resumeTrainNet(self, ds, parameters, out_name=None):
        """
            DEPRECATED

            Resumes the last training state of a stored model keeping also its training parameters.
            If we introduce any parameter through the argument 'parameters', it will be replaced by the old one.

            :param out_name: name of the output node that will be used to evaluate the network accuracy. Only applicable for Graph models.
        """

        raise NotImplementedError('Deprecated')

        # Recovers the old training parameters (replacing them by the new ones if any)
        default_params = self.training_parameters[-1]
        params = self.checkParameters(parameters, default_params)
        self.training_parameters.append(copy.copy(params))

        # Recovers the last training state
        state = self.training_state

        logging.info("<<< Resuming training model >>>")

        self.__train(ds, params, state)

        logging.info("<<< Finished training Model_Wrapper >>>")


    def __train(self, ds, params, state=dict()):

        logging.info("Training parameters: "+ str(params))

        # initialize state
        state['samples_per_epoch'] = ds.len_train
        state['n_iterations_per_epoch'] = int(math.ceil(float(state['samples_per_epoch'])/params['batch_size']))

        # Prepare callbacks
        callbacks = []
        callback_store_model = StoreModelWeightsOnEpochEnd(self, saveModel, params['epochs_for_save'])
        callback_lr_reducer = LearningRateReducerWithEarlyStopping(patience=0,
                                                                   lr_decay=params['lr_decay'],
                                                                   reduce_rate=params['lr_gamma'])
        callbacks.append(callback_store_model)
        callbacks.append(callback_lr_reducer)
        callbacks += params['extra_callbacks']

        # Prepare data generators
        if params['homogeneous_batches']:
            train_gen = Homogeneous_Data_Batch_Generator('train', self, ds, state['n_iterations_per_epoch'],
                                             batch_size=params['batch_size'], maxlen=params['maxlen'],
                                             normalization=params['normalize'],
                                             data_augmentation=params['data_augmentation'],
                                             mean_substraction=params['mean_substraction']).generator()
        else:
            train_gen = Data_Batch_Generator('train', self, ds, state['n_iterations_per_epoch'],
                                             batch_size=params['batch_size'],
                                             normalization=params['normalize'],
                                             data_augmentation=params['data_augmentation'],
                                             mean_substraction=params['mean_substraction'],
                                             shuffle=params['shuffle']).generator()
        # Are we going to validate on 'val' data?
        if 'val' in params['eval_on_sets']:

            # Calculate how many validation interations are we going to perform per test
            n_valid_samples = ds.len_val
            if params['num_iterations_val'] == None:
                params['num_iterations_val'] = int(math.ceil(float(n_valid_samples)/params['batch_size']))

            # prepare data generator
            val_gen = Data_Batch_Generator('val', self, ds, params['num_iterations_val'],
                                         batch_size=params['batch_size'],
                                         normalization=params['normalize'],
                                         data_augmentation=False,
                                         mean_substraction=params['mean_substraction']).generator()
        else:
            val_gen = None
            n_valid_samples = None

        # Train model
        self.model.fit_generator(train_gen,
                                 validation_data=val_gen,
                                 nb_val_samples=n_valid_samples,
                                 samples_per_epoch=state['samples_per_epoch'],
                                 nb_epoch=params['n_epochs'],
                                 max_q_size=params['n_parallel_loaders'],
                                 verbose=params['verbose'],
                                 callbacks=callbacks,
                                 epoch_offset=params['epoch_offset'])


    def __train_deprecated(self, ds, params, state=dict(), out_name=None):
        """
            Main training function, which will only be called from self.trainNet(...) or self.resumeTrainNet(...)
        """
        scores_train = []
        losses_train = []
        top_scores_train = []

        logging.info("Training parameters: "+ str(params))

        # Calculate how many iterations are we going to perform
        if not state.has_key('n_iterations_per_epoch'):
            state['n_iterations_per_epoch'] = int(math.ceil(float(ds.len_train)/params['batch_size']))
            state['count_iteration'] = 0
            state['epoch'] = 0
            state['it'] = -1
        else:
            state['count_iteration'] -= 1
            state['it'] -= 1

        # Calculate how many validation interations are we going to perform per test
        if params['num_iterations_val'] == None:
            params['num_iterations_val'] = int(math.ceil(float(ds.len_val)/params['batch_size']))

        # Apply params['n_epochs'] for training
        for state['epoch'] in range(state['epoch'], params['n_epochs']):
            logging.info("<<< Starting epoch "+str(state['epoch']+1)+"/"+str(params['n_epochs']) +" >>>")

            # Shuffle the training samples before each epoch
            ds.shuffleTraining()

            # Initialize queue of parallel data loaders
            t_queue = []
            for t_ind in range(state['n_iterations_per_epoch']):
                t = ThreadDataLoader(retrieveXY, ds, 'train', params['batch_size'],
                                params['normalize'], params['mean_substraction'], params['data_augmentation'])
                if t_ind > state['it'] and t_ind < params['n_parallel_loaders'] +state['it']+1:
                    t.start()
                t_queue.append(t)

            for state['it'] in range(state['it']+1, state['n_iterations_per_epoch']):
                state['count_iteration'] +=1

                # Recovers a pre-loaded batch of data
                time_load = time.time()*1000.0
                t = t_queue[state['it']]
                t.join()
                time_load = time.time()*1000.0-time_load
                if params['verbose'] > 0:
                    logging.info("DEBUG: Batch loaded in %0.8s ms" % str(time_load))

                if t.resultOK:
                    X_batch = t.X
                    Y_batch = t.Y
                else:
                    if params['verbose'] > 1:
                        logging.info("DEBUG: Exception occurred.")
                    exc_type, exc_obj, exc_trace = t.exception
                    # deal with the exception
                    print exc_type, exc_obj
                    print exc_trace
                    raise Exception('Exception occurred in ThreadLoader.')
                t_queue[state['it']] = None
                if state['it']+params['n_parallel_loaders'] < state['n_iterations_per_epoch']:
                    if params['verbose'] > 1:
                        logging.info("DEBUG: Starting new thread loader.")
                    t = t_queue[state['it']+params['n_parallel_loaders']]
                    t.start()

                # Forward and backward passes on the current batch
                time_train = time.time()*1000.0
                if isinstance(self.model, Sequential):
                    [X_batch, Y_batch] = self._prepareSequentialData(X_batch, Y_batch)
                    loss = self.model.train_on_batch(X_batch, Y_batch)
                    loss = loss[0]
                    [score, top_score] = self._getSequentialAccuracy(Y_batch, self.model.predict_on_batch(X_batch)[0])
                elif isinstance(self.model, Model):
                    t1 = time.time()*1000.0
                    [X_batch, Y_batch] = self._prepareSequentialData(X_batch, Y_batch)
                    if params['verbose'] > 1:
                        t2 = time.time()*1000.0
                        logging.info("DEBUG: Data ready for training (%0.8s ms)." % (t2-t1))
                    loss = self.model.train_on_batch(X_batch, Y_batch)
                    if params['verbose'] > 1:
                        t3 = time.time()*1000.0
                        logging.info("DEBUG: Training forward & backward passes performed (%0.8s ms)." % (t3-t2))
                    loss = loss[0]
                    score = loss[1]
                    #[score, top_score] = self._getSequentialAccuracy(Y_batch, self.model.predict_on_batch(X_batch))
                else:
                    [data, last_output] = self._prepareGraphData(X_batch, Y_batch)
                    loss = self.model.train_on_batch(data)
                    loss = loss[0]
                    score = self._getGraphAccuracy(data, self.model.predict_on_batch(data))
                    top_score = score[1]
                    score = score[0]
                    if out_name:
                        score = score[out_name]
                        top_score = top_score[out_name]
                    else:
                        score = score[last_output]
                        top_score = top_score[last_output]
                time_train = time.time()*1000.0-time_train
                if params['verbose'] > 0:
                    logging.info("DEBUG: Train on batch performed in %0.8s ms" % str(time_train))

                scores_train.append(float(score))
                losses_train.append(float(loss))
                top_scores_train.append(float(top_score))

                # Report train info
                if state['count_iteration'] % params['report_iter'] == 0:
                    loss = np.mean(losses_train)
                    score = np.mean(scores_train)
                    top_score = np.mean(top_scores_train)

                    logging.info("Train - Iteration: "+ str(state['count_iteration']) + "   (" + str(state['count_iteration']*params['batch_size']) + " samples seen)")
                    logging.info("\tTrain loss: "+ str(loss))
                    logging.info("\tTrain accuracy: "+ str(score))
                    logging.info("\tTrain accuracy top-5: "+ str(top_score))

                    self.log('train', 'iteration', state['count_iteration'])
                    self.log('train', 'loss', loss)
                    self.log('train', 'accuracy', score)
                    try:
                        self.log('train', 'accuracy top-5', top_score)
                    except:
                        pass

                    scores_train = []
                    losses_train = []
                    top_scores_train = []

                # Test network on validation set
                if state['count_iteration'] > 0 and state['count_iteration'] % params['iter_for_val'] == 0:
                    logging.info("Applying validation...")
                    scores = []
                    losses = []
                    top_scores = []

                    t_val_queue = []
                    for t_ind in range(params['num_iterations_val']):
                        t = ThreadDataLoader(retrieveXY, ds, 'val', params['batch_size'],
                                        params['normalize'], params['mean_substraction'], False)
                        if t_ind < params['n_parallel_loaders']:
                            t.start()
                        t_val_queue.append(t)

                    for it_val in range(params['num_iterations_val']):

                        # Recovers a pre-loaded batch of data
                        t_val = t_val_queue[it_val]
                        t_val.join()
                        if t_val.resultOK:
                            X_val = t_val.X
                            Y_val = t_val.Y
                        else:
                            exc_type, exc_obj, exc_trace = t.exception
                            # deal with the exception
                            print exc_type, exc_obj
                            print exc_trace
                            raise Exception('Exception occurred in ThreadLoader.')
                        t_val_queue[it_val] = None
                        if it_val+params['n_parallel_loaders'] < params['num_iterations_val']:
                            t_val = t_val_queue[it_val+params['n_parallel_loaders']]
                            t_val.start()

                        # Forward prediction pass
                        if isinstance(self.model, Sequential) or isinstance(self.model, Model):
                            [X_val, Y_val] = self._prepareSequentialData(X_val, Y_val)
                            loss = self.model.test_on_batch(X_val, Y_val, accuracy=False)
                            loss = loss[0]
                            [score, top_score] = self._getSequentialAccuracy(Y_val, self.model.predict_on_batch(X_val)[0])
                        else:
                            [data, last_output] = self._prepareGraphData(X_val, Y_val)
                            loss = self.model.test_on_batch(data)
                            loss = loss[0]
                            score = self._getGraphAccuracy(data, self.model.predict_on_batch(data))
                            top_score = score[1]
                            score = score[0]
                            if out_name:
                                score = score[out_name]
                                top_score = top_score[out_name]
                            else:
                                score = score[last_output]
                                top_score = top_score[last_output]
                        losses.append(float(loss))
                        scores.append(float(score))
                        top_scores.append(float(top_score))

                    ds.resetCounters(set_name='val')
                    logging.info("Val - Iteration: "+ str(state['count_iteration']))
                    loss = np.mean(losses)
                    logging.info("\tValidation loss: "+ str(loss))
                    score = np.mean(scores)
                    logging.info("\tValidation accuracy: "+ str(score))
                    top_score = np.mean(top_scores)
                    logging.info("\tValidation accuracy top-5: "+ str(top_score))

                    self.log('val', 'iteration', state['count_iteration'])
                    self.log('val', 'loss', loss)
                    self.log('val', 'accuracy', score)
                    try:
                        self.log('val', 'accuracy top-5', top_score)
                    except:
                        pass

                    self.plot()

                # Save the model
                if state['count_iteration'] % params['save_model'] == 0:
                    self.training_state = state
                    saveModel(self, state['count_iteration'])

                # Decrease the current learning rate
                if state['count_iteration'] % params['lr_decay'] == 0:
                    # Check if we have a set of rules
                    if isinstance(params['lr_gamma'], list):
                        # Check if the current lr_gamma rule is still valid
                        if params['lr_gamma'][0][0] == None or params['lr_gamma'][0][0] > state['count_iteration']:
                            lr_gamma = params['lr_gamma'][0][1]
                        else:
                            # Find next valid lr_gamma
                            while params['lr_gamma'][0][0] != None and params['lr_gamma'][0][0] <= state['count_iteration']:
                                params['lr_gamma'].pop(0)
                            lr_gamma = params['lr_gamma'][0][1]
                    # Else, we have a single lr_gamma for the whole training
                    else:
                        lr_gamma = params['lr_gamma']
                    lr = self.lr * lr_gamma
                    momentum = 1-lr
                    self.setOptimizer(lr, momentum)

            self.training_state = state
            state['it'] = -1 # start again from the first iteration of the next epoch


    def testNet(self, ds, parameters, out_name=None):

        # Check input parameters and recover default values if needed
        default_params = {'batch_size': 50, 'n_parallel_loaders': 8, 'normalize': False,
                          'mean_substraction': True};
        params = self.checkParameters(parameters, default_params)
        self.testing_parameters.append(copy.copy(params))

        logging.info("<<< Testing model >>>")

        # Calculate how many test interations are we going to perform
        n_samples = ds.len_test
        num_iterations = int(math.ceil(float(n_samples)/params['batch_size']))

        # Test model
        # We won't use an Homogeneous_Batch_Generator for testing
        data_gen = Data_Batch_Generator('test', self, ds, num_iterations,
                                         batch_size=params['batch_size'],
                                         normalization=params['normalize'],
                                         data_augmentation=False,
                                         mean_substraction=params['mean_substraction']).generator()

        out = self.model.evaluate_generator(data_gen,
                                      val_samples=n_samples,
                                      max_q_size=params['n_parallel_loaders'])

        # Display metrics results
        for name, o in zip(self.model.metrics_names, out):
            logging.info('test '+name+': %0.8s' % o)

        #loss_all = out[0]
        #loss_ecoc = out[1]
        #loss_final = out[2]
        #acc_ecoc = out[3]
        #acc_final = out[4]
        #logging.info('Test loss: %0.8s' % loss_final)
        #logging.info('Test accuracy: %0.8s' % acc_final)


    def testNet_deprecated(self, ds, parameters, out_name=None):
        """
            Applies a complete round of tests using the test set in the provided Dataset instance.

            :param out_name: name of the output node that will be used to evaluate the network accuracy. Only applicable for Graph models.

            The available (optional) testing parameters are the following ones:

            :param batch_size: size of the batch (number of images) applied on each interation

            ####    Data processing parameters

            :param n_parallel_loaders: number of parallel data loaders allowed to work at the same time
            :param normalization: boolean indicating if we want to 0-1 normalize the image pixel values
            :param mean_substraction: boolean indicating if we want to substract the training mean
        """
        # Check input parameters and recover default values if needed
        default_params = {'batch_size': 50, 'n_parallel_loaders': 8, 'normalize': False, 'mean_substraction': True};
        params = self.checkParameters(parameters, default_params)
        self.testing_parameters.append(copy.copy(params))

        logging.info("<<< Testing model >>>")

        numIterationsTest = int(math.ceil(float(ds.len_test)/params['batch_size']))
        scores = []
        losses = []
        top_scores = []

        t_test_queue = []
        for t_ind in range(numIterationsTest):
            t = ThreadDataLoader(retrieveXY, ds, 'test', params['batch_size'],
                            params['normalize'], params['mean_substraction'], False)
            if t_ind < params['n_parallel_loaders']:
                t.start()
            t_test_queue.append(t)

        for it_test in range(numIterationsTest):

            t_test = t_test_queue[it_test]
            t_test.join()
            if t_test.resultOK:
                X_test = t_test.X
                Y_test = t_test.Y
            else:
                exc_type, exc_obj, exc_trace = t.exception
                # deal with the exception
                print exc_type, exc_obj
                print exc_trace
                raise Exception('Exception occurred in ThreadLoader.')
            t_test_queue[it_test] = None
            if it_test+params['n_parallel_loaders'] < numIterationsTest:
                t_test = t_test_queue[it_test+params['n_parallel_loaders']]
                t_test.start()

            if isinstance(self.model, Sequential) or isinstance(self.model, Model):
                # (loss, score) = self.model.evaluate(X_test, Y_test, show_accuracy=True)
                [X_test, Y_test] = self._prepareSequentialData(X_test, Y_test)
                loss = self.model.test_on_batch(X_test, Y_test, accuracy=False)
                loss = loss[0]
                [score, top_score] = self._getSequentialAccuracy(Y_test, self.model.predict_on_batch(X_test)[0])
            else:
                [data, last_output] = self._prepareGraphData(X_test, Y_test)
                loss = self.model.test_on_batch(data)
                loss = loss[0]
                score = self._getGraphAccuracy(data, self.model.predict_on_batch(data))
                top_score = score[1]
                score = score[0]
                if out_name:
                    score = score[out_name]
                    top_score = top_score[out_name]
                else:
                    score = score[last_output]
                    top_score = top_score[last_output]
            losses.append(float(loss))
            scores.append(float(score))
            top_scores.append(float(top_score))

        ds.resetCounters(set_name='test')
        logging.info("\tTest loss: "+ str(np.mean(losses)))
        logging.info("\tTest accuracy: "+ str(np.mean(scores)))
        logging.info("\tTest accuracy top-5: "+ str(np.mean(top_scores)))



    def testNetSamples(self, X, batch_size=50):
        """
            Applies a forward pass on the samples provided and returns the predicted classes and probabilities.
        """
        classes = self.model.predict_classes(X, batch_size=batch_size)
        probs = self.model.predict_proba(X, batch_size=batch_size)

        return [classes, probs]


    def testOnBatch(self, X, Y, accuracy=True, out_name=None):
        """
            Applies a test on the samples provided and returns the resulting loss and accuracy (if True).

            :param out_name: name of the output node that will be used to evaluate the network accuracy. Only applicable for Graph models.
        """
        n_samples = X.shape[1]
        if isinstance(self.model, Sequential) or isinstance(self.model, Model):
            [X, Y] = self._prepareSequentialData(X, Y)
            loss = self.model.test_on_batch(X, Y, accuracy=False)
            loss = loss[0]
            if accuracy:
                [score, top_score] = self._getSequentialAccuracy(Y, self.model.predict_on_batch(X)[0])
                return loss, score, top_score, n_samples
            return loss, n_samples
        else:
            [data, last_output] = self._prepareGraphData(X, Y)
            loss = self.model.test_on_batch(data)
            loss = loss[0]
            if accuracy:
                score = self._getGraphAccuracy(data, self.model.predict_on_batch(data))
                top_score = score[1]
                score = score[0]
                if out_name:
                    score = score[out_name]
                    top_score = top_score[out_name]
                else:
                    score = score[last_output]
                    top_score = top_score[last_output]
                return loss, score, top_score, n_samples
            return loss, n_samples

    # ------------------------------------------------------- #
    #       PREDICTION FUNCTIONS
    #           Functions for making prediction on input samples
    # ------------------------------------------------------- #

    def predict_cond(self, X, states_below, params, ii, optimized_search=False, prev_out=None):
        """
        Returns predictions on batch given the (static) input X and the current history (states_below) at time-step ii.
        WARNING!: It's assumed that the current history (state_below) is the last input of the model! See Dataset class for more information
        :param X: Input context
        :param states_below: Batch of partial hypotheses
        :param params: Decoding parameters
        :param ii: Decoding time-step
        :param optimized_search: indicates if we are using optimized search
        (only applicable if beam search specific models self.model_init and self.model_next models are defined)
        :param prev_out: output from the previous timestep, which will be reused by self.model_next
        (only applicable if beam search specific models self.model_init and self.model_next models are defined)
        :return: Network predictions at time-step ii
        """
        in_data = {}
        n_samples = states_below.shape[0]

        ##########################################
        # Choose model to use for sampling
        ##########################################
        if not optimized_search:
            model = self.model
        elif ii == 0:
            model = self.model_init
        else:
            model = self.model_next

        ##########################################
        # Get inputs
        ##########################################
        if ii == 0 or not optimized_search: # not optimized search model or first timestep

            for model_input in params['model_inputs'][:-1]:
                if X[model_input].shape[0] == 1:
                    in_data[model_input] = np.repeat(X[model_input], n_samples, axis=0)
            in_data[params['model_inputs'][-1]] = states_below

        elif ii == 1 and optimized_search: # optimized search model and timestep == 1 (model_init to model_next)

            for idx, init_out_name in enumerate(self.ids_outputs_init):
                if idx == 0:
                    in_data[self.ids_inputs_next[0]] = states_below[:,-1]
                if idx > 0: # first output must be the output probs.
                    if init_out_name in self.matchings_init_to_next.keys():
                        next_in_name = self.matchings_init_to_next[init_out_name]
                        if prev_out[idx].shape[0] == 1:
                            prev_out[idx] = np.repeat(prev_out[idx], n_samples, axis=0)
                        in_data[next_in_name] = prev_out[idx]

        elif ii > 1 and optimized_search:  # optimized search model and timestep > 1 (model_next to model_next)

            for idx, next_out_name in enumerate(self.ids_outputs_next):
                if idx == 0:
                    in_data[self.ids_inputs_next[0]] = states_below[:, -1]
                if idx > 0:  # first output must be the output probs.
                    if next_out_name in self.matchings_next_to_next.keys():
                        next_in_name = self.matchings_next_to_next[next_out_name]
                        if prev_out[idx].shape[0] == 1:
                            prev_out[idx] = np.repeat(prev_out[idx], n_samples, axis=0)
                        in_data[next_in_name] = prev_out[idx]

        ##########################################
        # Recover output identifiers
        ##########################################
        # in any case, the first output of the models must be the next words' probabilities
        pick_idx = -1
        if not optimized_search:  # not optimized search model
            output_ids_list = params['model_outputs']
            pick_idx = ii
        elif ii == 0 and optimized_search:  # optimized search model (model_init case)
            output_ids_list = self.ids_outputs_init
        elif ii > 0 and optimized_search:  # optimized search model (model_next case)
            output_ids_list = self.ids_outputs_next


        ##########################################
        # Apply prediction on current timestep
        ##########################################
        if params['batch_size'] >= n_samples: # The model inputs beam will fit into one batch in memory
            out_data = model.predict_on_batch(in_data)
        else:  # It is possible that the model inputs don't fit into one single batch: Make one-sample-sized batches
            for i in range(n_samples):
                aux_in_data = {}
                for k,v in in_data.iteritems():
                    aux_in_data[k] = np.expand_dims(v[i], axis=0)
                predicted_out = model.predict_on_batch(aux_in_data)
                if i == 0:
                    out_data = predicted_out
                else:
                    if len(output_ids_list) > 1:
                        for iout in range(len(output_ids_list)):
                            out_data[iout] = np.vstack((out_data[iout], predicted_out[iout]))
                    else:
                        out_data = np.vstack((out_data, predicted_out))

        ##########################################
        # Get outputs
        ##########################################

        if len(output_ids_list) > 1:
            all_data = {}
            for output_id in range(len(output_ids_list)):
                all_data[output_ids_list[output_id]] = out_data[output_id]
            all_data[output_ids_list[0]] = np.array(all_data[output_ids_list[0]])[:, pick_idx, :]
        else:
            all_data = {output_ids_list[0]: np.array(out_data)[:, pick_idx, :]}
        probs = all_data[output_ids_list[0]]

        ##########################################
        # Define returned data
        ##########################################
        if not optimized_search:
            return probs
        else:
            return [probs, out_data]


    def beam_search(self, X, params, null_sym=2):
        """
        Beam search method for Cond models.
        (https://en.wikibooks.org/wiki/Artificial_Intelligence/Search/Heuristic_search/Beam_search)
        The algorithm in a nutshell does the following:

        1. k = beam_size
        2. open_nodes = [[]] * k
        3. while k > 0:

            3.1. Given the inputs, get (log) probabilities for the outputs.

            3.2. Expand each open node with all possible output.

            3.3. Prune and keep the k best nodes.

            3.4. If a sample has reached the <eos> symbol:

                3.4.1. Mark it as final sample.

                3.4.2. k -= 1

            3.5. Build new inputs (state_below) and go to 1.

        4. return final_samples, final_scores

        :param X: Model inputs
        :param params: Search parameters
        :param null_sym: <null> symbol
        :return: UNSORTED list of [k_best_samples, k_best_scores] (k: beam size)
        """
        k = params['beam_size'] + 1
        samples = []
        sample_scores = []
        pad_on_batch = params['pad_on_batch']
        dead_k = 0  # samples that reached eos
        live_k = 1  # samples that did not yet reached eos
        hyp_samples = [[]] * live_k
        hyp_scores  = np.zeros(live_k).astype('float32')

        # we must include an additional dimension if the input for each timestep are all the generated "words_so_far"
        if params['words_so_far']:
            if k > params['maxlen']:
                raise NotImplementedError("BEAM_SIZE can't be higher than MAX_OUTPUT_TEXT_LEN on the current implementation.")
            state_below = np.asarray([[null_sym]] * live_k) if pad_on_batch else np.asarray([np.zeros((params['maxlen'], params['maxlen']))] * live_k)
        else:
            state_below = np.asarray([null_sym] * live_k) if pad_on_batch else np.asarray([np.zeros(params['maxlen'])] * live_k)

        prev_out = None
        for ii in xrange(params['maxlen']):
            # for every possible live sample calc prob for every possible label
            if params['optimized_search']: # use optimized search model if available
                [probs, prev_out] = self.predict_cond(X, state_below, params, ii,
                                                        optimized_search=True, prev_out=prev_out)
            else:
                probs = self.predict_cond(X, state_below, params, ii)
            # total score for every sample is sum of -log of word prb
            cand_scores = np.array(hyp_scores)[:, None] - np.log(probs)
            cand_flat = cand_scores.flatten()
            # Find the best options by calling argsort of flatten array
            ranks_flat = cand_flat.argsort()[:(k-dead_k)]

            # Decypher flatten indices
            voc_size = probs.shape[1]
            trans_indices = ranks_flat / voc_size # index of row
            word_indices = ranks_flat % voc_size # index of col
            costs = cand_flat[ranks_flat]

            # Form a beam for the next iteration
            new_hyp_samples = []
            new_hyp_scores = np.zeros(k-dead_k).astype('float32')
            for idx, [ti, wi] in enumerate(zip(trans_indices, word_indices)):
                new_hyp_samples.append(hyp_samples[ti]+[wi])
                new_hyp_scores[idx] = copy.copy(costs[idx])

            # check the finished samples
            new_live_k = 0
            hyp_samples = []
            hyp_scores = []
            indices_alive = []
            for idx in xrange(len(new_hyp_samples)):
                if new_hyp_samples[idx][-1] == 0:  # finished sample
                    samples.append(new_hyp_samples[idx])
                    sample_scores.append(new_hyp_scores[idx])
                    dead_k += 1
                else:
                    indices_alive.append(idx)
                    new_live_k += 1
                    hyp_samples.append(new_hyp_samples[idx])
                    hyp_scores.append(new_hyp_scores[idx])
            hyp_scores = np.array(hyp_scores)
            live_k = new_live_k

            if new_live_k < 1:
                break
            if dead_k >= k:
                break
            state_below = np.asarray(hyp_samples, dtype='int64')

            # we must include an additional dimension if the input for each timestep are all the generated words so far
            if pad_on_batch:
                state_below = np.hstack((np.zeros((state_below.shape[0], 1), dtype='int64') + null_sym, state_below))
                if params['words_so_far']:
                    state_below = np.expand_dims(state_below, axis=0)
            else:
                state_below = np.hstack((np.zeros((state_below.shape[0], 1), dtype='int64'), state_below,
                                         np.zeros((state_below.shape[0], max(params['maxlen'] - state_below.shape[1] - 1, 0)),
                                         dtype='int64')))

                if params['words_so_far']:
                    state_below = np.expand_dims(state_below, axis=0)
                    state_below = np.hstack((state_below,
                                             np.zeros((state_below.shape[0], params['maxlen'] - state_below.shape[1], state_below.shape[2]))))

            if params['optimized_search'] and ii > 0:
                # filter next search inputs w.r.t. remaining samples
                for idx_vars in range(len(prev_out)):
                    prev_out[idx_vars] = prev_out[idx_vars][indices_alive]

        # dump every remaining one
        if live_k > 0:
            for idx in xrange(live_k):
                samples.append(hyp_samples[idx])
                sample_scores.append(hyp_scores[idx])

        return samples, sample_scores


    def BeamSearchNet(self, ds, parameters):
        """
        Approximates by beam search the best predictions of the net on the dataset splits chosen.

        :param batch_size: size of the batch
        :param n_parallel_loaders: number of parallel data batch loaders
        :param normalization: apply data normalization on images/features or not (only if using images/features as input)
        :param mean_substraction: apply mean data normalization on images or not (only if using images as input)
        :param predict_on_sets: list of set splits for which we want to extract the predictions ['train', 'val', 'test']
        :param optimized_search: boolean indicating if the used model has the optimized Beam Search implemented (separate self.model_init and self.model_next models for reusing the information from previous timesteps).

        The following attributes must be inserted to the model when building an optimized search model:
        
            * ids_inputs_init: list of input variables to model_init (must match inputs to conventional model)
            * ids_outputs_init: list of output variables of model_init (model probs must be the first output)
            * ids_inputs_next: list of input variables to model_next (previous word must be the first input)
            * ids_outputs_next: list of output variables of model_next (model probs must be the first output and the number of out variables must match the number of in variables)
            * matchings_init_to_next: dictionary from 'ids_outputs_init' to 'ids_inputs_next'
            * matchings_next_to_next: dictionary from 'ids_outputs_next' to 'ids_inputs_next'

        :returns predictions: dictionary with set splits as keys and matrices of predictions as values.
        """

        # Check input parameters and recover default values if needed
        default_params = {'batch_size': 50, 'n_parallel_loaders': 8, 'beam_size': 5,
                          'normalize': False, 'mean_substraction': True,
                          'predict_on_sets': ['val'], 'maxlen': 20, 'n_samples':-1,
                          'model_inputs': ['source_text', 'state_below'],
                          'model_outputs': ['description'],
                          'dataset_inputs': ['source_text', 'state_below'],
                          'dataset_outputs': ['description'],
                          'alpha_factor': 1.0,
                          'sampling_type': 'max_likelihood',
                          'words_so_far': False,
                          'optimized_search': False
                          }
        params = self.checkParameters(parameters, default_params)

        # Check if the model is ready for applying an optimized search
        if params['optimized_search']:
            if 'matchings_init_to_next' not in dir(self) or \
                            'matchings_next_to_next' not in dir(self) or \
                            'ids_inputs_init' not in dir(self) or \
                            'ids_outputs_init' not in dir(self) or \
                            'ids_inputs_next' not in dir(self) or \
                            'ids_outputs_next' not in dir(self):
                raise Exception(
                    "The following attributes must be inserted to the model when building an optimized search model:\n",
                    "- matchings_init_to_next\n",
                    "- matchings_next_to_next\n",
                    "- ids_inputs_init\n",
                    "- ids_outputs_init\n",
                    "- ids_inputs_next\n",
                    "- ids_outputs_next\n")

        predictions = dict()
        for s in params['predict_on_sets']:
            logging.info("<<< Predicting outputs of "+s+" set >>>")
            assert len(params['model_inputs']) > 0, 'We need at least one input!'
            params['pad_on_batch'] = ds.pad_on_batch[params['dataset_inputs'][-1]]
            # Calculate how many interations are we going to perform
            if params['n_samples'] < 1:
                n_samples = eval("ds.len_"+s)
                num_iterations = int(math.ceil(float(n_samples)/params['batch_size']))

                # Prepare data generator: We won't use an Homogeneous_Data_Batch_Generator here
                data_gen = Data_Batch_Generator(s, self, ds, num_iterations,
                                         batch_size=params['batch_size'],
                                         normalization=params['normalize'],
                                         data_augmentation=False,
                                         mean_substraction=params['mean_substraction'],
                                         predict=True).generator()
            else:
                n_samples = params['n_samples']
                num_iterations = int(math.ceil(float(n_samples)/params['batch_size']))

                # Prepare data generator: We won't use an Homogeneous_Data_Batch_Generator here
                data_gen = Data_Batch_Generator(s, self, ds, num_iterations,
                                         batch_size=params['batch_size'],
                                         normalization=params['normalize'],
                                         data_augmentation=False,
                                         mean_substraction=params['mean_substraction'],
                                         predict=False,
                                         random_samples=n_samples).generator()
            if params['n_samples'] > 0:
                references = []
                sources = []
            out = []
            total_cost = 0
            sampled = 0
            start_time = time.time()
            eta = -1
            for j in range(num_iterations):
                data = data_gen.next()
                X = dict()
                if params['n_samples'] > 0:
                    s_dict = {}
                    for input_id in params['model_inputs']:
                        X[input_id] = data[0][input_id]
                        s_dict[input_id] = X[input_id]
                    sources.append(s_dict)

                    Y = dict()
                    for output_id in params['model_outputs']:
                        Y[output_id] = data[1][output_id]
                else:
                    for input_id in params['model_inputs']:
                        X[input_id] = data[input_id]

                for i in range(len(X[params['model_inputs'][0]])):
                    sampled += 1
                    sys.stdout.write('\r')
                    sys.stdout.write("Sampling %d/%d  -  ETA: %ds " % (sampled, n_samples, int(eta)))
                    sys.stdout.flush()
                    x = dict()
                    for input_id in params['model_inputs']:
                        x[input_id] = np.asarray([X[input_id][i]])
                    samples, scores = self.beam_search(x, params, null_sym=ds.extra_words['<null>'])
                    if params['normalize']:
                        counts = [len(sample)**params['alpha_factor'] for sample in samples]
                        scores = [co / cn for co, cn in zip(scores, counts)]
                    best_score = np.argmin(scores)
                    best_sample = samples[best_score]
                    out.append(best_sample)
                    total_cost += scores[best_score]
                    eta = (n_samples - sampled) *  (time.time() - start_time) / sampled
                    if params['n_samples'] > 0:
                        for output_id in params['model_outputs']:
                            references.append(Y[output_id][i])

            sys.stdout.write('Total cost of the translations: %f \t Average cost of the translations: %f\n'%(total_cost, total_cost/n_samples))
            sys.stdout.write('The sampling took: %f secs (Speed: %f sec/sample)\n' % ((time.time() - start_time), (
            time.time() - start_time) / n_samples))

            sys.stdout.flush()

            predictions[s] = np.asarray(out)

        if params['n_samples'] < 1:
            return predictions
        else:
            return predictions, references, sources

    def predictNet(self, ds, parameters=dict(), postprocess_fun=None):
        '''
            Returns the predictions of the net on the dataset splits chosen. The input 'parameters' is a dict()
            which may contain the following parameters:

            :param batch_size: size of the batch
            :param n_parallel_loaders: number of parallel data batch loaders
            :param normalize: apply data normalization on images/features or not (only if using images/features as input)
            :param mean_substraction: apply mean data normalization on images or not (only if using images as input)
            :param predict_on_sets: list of set splits for which we want to extract the predictions ['train', 'val', 'test']

            Additional parameters:

            :param postprocess_fun : post-processing function applied to all predictions before returning the result. The output of the function must be a list of results, one per sample. If postprocess_fun is a list, the second element will be used as an extra input to the function.

            :returns predictions: dictionary with set splits as keys and matrices of predictions as values.
        '''

        # Check input parameters and recover default values if needed
        default_params = {'batch_size': 50, 'n_parallel_loaders': 8,
                          'normalize': False, 'mean_substraction': True, 'n_samples':None,
                          'predict_on_sets': ['val']}
        params = self.checkParameters(parameters, default_params)

        predictions = dict()
        for s in params['predict_on_sets']:
            predictions[s] = []

            logging.info("<<< Predicting outputs of "+s+" set >>>")


            # Calculate how many interations are we going to perform
            if default_params['n_samples'] is None:
                n_samples = eval("ds.len_"+s)
            else:
                n_samples = default_params['n_samples']

            num_iterations = int(math.ceil(float(n_samples)/params['batch_size']))
            # Prepare data generator
            data_gen = Data_Batch_Generator(s, self, ds, num_iterations,
                                     batch_size=params['batch_size'],
                                     normalization=params['normalize'],
                                     data_augmentation=False,
                                     mean_substraction=params['mean_substraction'],
                                     predict=True).generator()

            # Predict on model
            if postprocess_fun is None:
                out = self.model.predict_generator(data_gen,
                                                   val_samples=n_samples,
                                                   max_q_size=params['n_parallel_loaders'])
                predictions[s] = out
            else:
                processed_samples = 0
                start_time = time.time()
                while processed_samples < n_samples:
                    out = self.model.predict_on_batch(data_gen.next())

                    # Apply post-processing function
                    if isinstance(postprocess_fun, list):
                        last_processed = min(processed_samples+params['batch_size'], n_samples)
                        out = postprocess_fun[0](out, postprocess_fun[1][processed_samples:last_processed])
                    else:
                        out = postprocess_fun(out)
                    predictions[s] += out

                    # Show progress
                    processed_samples += params['batch_size']
                    if processed_samples > n_samples:
                        processed_samples = n_samples
                    eta = (n_samples - processed_samples) * (time.time() - start_time) / processed_samples
                    sys.stdout.write('\r')
                    sys.stdout.write("Predicting %d/%d  -  ETA: %ds " % (processed_samples, n_samples, int(eta)))
                    sys.stdout.flush()

        return predictions


    def predictOnBatch(self, X, in_name=None, out_name=None, expand=False):
        """
            Applies a forward pass and returns the predicted values.
        """
        # Get desired input
        if in_name:
            X = copy.copy(X[in_name])

        # Expand input dimensions to 4
        if expand:
            while len(X.shape) < 4:
                X = np.expand_dims(X, axis=1)

        X = self.prepareData(X, None)[0]

        # Apply forward pass for prediction
        predictions = self.model.predict_on_batch(X)

        # Select output if indicated
        if isinstance(self.model, Graph) or isinstance(self.model, Model): # Graph
            if out_name:
                predictions = predictions[out_name]
        elif isinstance(self.model, Sequential): # Sequential
            predictions = predictions[0]

        return predictions



    # ------------------------------------------------------- #
    #       DECODING FUNCTIONS
    #           Functions for decoding predictions
    # ------------------------------------------------------- #

    def sample(self, a, temperature=1.0):
        """
        Helper function to sample an index from a probability array
        :param a: Probability array
        :param temperature: The higher, the flatter probabilities. Hence more random outputs.
        :return:
        """
        a = np.log(a) / temperature
        a = np.exp(a) / np.sum(np.exp(a))
        return np.argmax(np.random.multinomial(1, a, 1))


    def sampling(self, scores, sampling_type='max_likelihood', temperature=1.0):
        """
        Sampling words (each sample is drawn from a categorical distribution).
        Or picks up words that maximize the likelihood.
        :param scores: array of size #samples x #classes;
        every entry determines a score for sample i having class j
        :param sampling_type:
        :param temperature: Temperature for the predictions. The higher, the flatter probabilities. Hence more random outputs.
        :return: set of indices chosen as output, a vector of size #samples
        """
        if isinstance(scores, dict):
            scores = scores['output']

        if sampling_type == 'multinomial':
            logscores = np.log(scores) / temperature
            # numerically stable version
            normalized_logscores= logscores - np.max(logscores, axis=-1)[:, np.newaxis]
            margin_logscores = np.sum(np.exp(normalized_logscores),axis=-1)
            probs = np.exp(normalized_logscores) / margin_logscores[:, np.newaxis]

            #probs = probs.astype('float32')
            draws = np.zeros_like(probs)
            num_samples = probs.shape[0]
            # we use 1 trial to mimic categorical distributions using multinomial
            for k in xrange(num_samples):
                draws[k, :] = np.random.multinomial(1,probs[k,:],1)
            return np.argmax(draws, axis=-1)
        elif sampling_type == 'max_likelihood':
            return np.argmax(scores, axis=-1)
        else:
            raise NotImplementedError()

    def decode_predictions(self, preds, temperature, index2word, sampling_type, verbose=0):
        """
        Decodes predictions
        :param preds: Predictions codified as the output of a softmax activation function.
        :param temperature: Temperature for sampling.
        :param index2word: Mapping from word indices into word characters.
        :param sampling_type: 'max_likelihood' or 'multinomial'.
        :param verbose: Verbosity level, by default 0.
        :return: List of decoded predictions.
        """

        if verbose > 0:
            logging.info('Decoding prediction ...')
        flattened_preds = preds.reshape(-1, preds.shape[-1])
        flattened_answer_pred = map(lambda x: index2word[x],self.sampling(scores=flattened_preds,
                                                                          sampling_type=sampling_type,
                                                                          temperature=temperature))
        answer_pred_matrix = np.asarray(flattened_answer_pred).reshape(preds.shape[:2])
        answer_pred = []
        EOS = '<eos>'
        PAD = '<pad>'

        for a_no in answer_pred_matrix:
            init_token_pos = 0
            end_token_pos = [j for j, x in enumerate(a_no) if x==EOS or x == PAD]
            end_token_pos = None if len(end_token_pos) == 0 else end_token_pos[0]
            tmp = ' '.join(a_no[init_token_pos:end_token_pos])
            answer_pred.append(tmp)
        return answer_pred


    def decode_predictions_beam_search(self, preds, index2word, pad_sequences=False, verbose=0):
        """
        Decodes predictions from the BeamSearch method.
        :param preds: Predictions codified as word indices.
        :param index2word: Mapping from word indices into word characters.
        :param pad_sequences: Whether we should make a zero-pad on the input sequence.
        :param verbose: Verbosity level, by default 0.
        :return: List of decoded predictions
        """
        if verbose > 0:
            logging.info('Decoding beam search prediction ...')
        if pad_sequences:
            preds = [pred[:sum([int(elem > 0) for elem in pred])+1] for pred in preds]

        flattened_answer_pred = [map(lambda x: index2word[x], pred) for pred in preds]
        answer_pred = []
        for a_no in flattened_answer_pred:
            init_token_pos = 0
            tmp = ' '.join(a_no[:-1])
            answer_pred.append(tmp)
        return answer_pred


    def decode_predictions_one_hot(self, preds, index2word, verbose=0):
        """
        Decodes predictions following a one-hot codification.
        :param preds: Predictions codified as one-hot vectors.
        :param index2word: Mapping from word indices into word characters.
        :param verbose: Verbosity level, by default 0.
        :return: List of decoded predictions
        """
        if verbose > 0:
            logging.info('Decoding one hot prediction ...')
        preds = map(lambda x: np.nonzero(x)[1], preds)
        PAD = '<pad>'
        flattened_answer_pred = [map(lambda x: index2word[x], pred) for pred in preds]
        answer_pred_matrix = np.asarray(flattened_answer_pred)
        answer_pred = []

        for a_no in answer_pred_matrix:
            end_token_pos = [j for j, x in enumerate(a_no) if x == PAD]
            end_token_pos = None if len(end_token_pos) == 0 else end_token_pos[0]
            tmp = ' '.join(a_no[:end_token_pos])
            answer_pred.append(tmp)
        return answer_pred

    def prepareData(self, X_batch, Y_batch=None):
        """
        Prepares the data for the model, depending on its type (Sequential, Model, Graph).
        :param X_batch: Batch of input data.
        :param Y_batch: Batch output data.
        :return: Prepared data.
        """
        if isinstance(self.model, Sequential):
            data = self._prepareSequentialData(X_batch, Y_batch)
        elif isinstance(self.model, Model):
            data = self._prepareModelData(X_batch, Y_batch)
        elif isinstance(self.model, Graph):
            [data, Y_batch] = self._prepareGraphData(X_batch, Y_batch)
        else:
            raise NotImplementedError
        return data


    def _prepareSequentialData(self, X, Y=None,sample_weights=False):

        # Format input data
        if len(self.inputsMapping.keys()) == 1: # single input
            X = X[self.inputsMapping[0]]
        else:
            X_new = [0 for i in range(len(self.inputsMapping.keys()))] # multiple inputs
            for in_model, in_ds in self.inputsMapping.iteritems():
                X_new[in_model] = X[in_ds]
            X = X_new

        # Format output data (only one output possible for Sequential models)
        Y_sample_weights = None
        if Y is not None:
            if len(self.outputsMapping.keys()) == 1: # single output
                if isinstance(Y[self.outputsMapping[0]], tuple):
                    Y = Y[self.outputsMapping[0]][0]
                    Y_sample_weights = Y[self.outputsMapping[0]][1]
                else:
                    Y = Y[self.outputsMapping[0]]
            else:
                Y_new = [0 for i in range(len(self.outputsMapping.keys()))] # multiple outputs
                Y_sample_weights = [None for i in range(len(self.outputsMapping.keys()))]
                for out_model, out_ds in self.outputsMapping.iteritems():
                    if isinstance(Y[out_ds], tuple):
                        Y_new[out_model] = Y[out_ds][0]
                        Y_sample_weights[out_model] = Y[out_ds][1]
                    else:
                        Y_new[out_model] = Y[out_ds]
                Y = Y_new

        return [X, Y] if Y_sample_weights is None else [X, Y, Y_sample_weights]


    def _prepareModelData(self, X, Y=None):
        X_new = dict()
        Y_new = dict()
        Y_sample_weights = dict()

        # Format input data
        for in_model, in_ds in self.inputsMapping.iteritems():
            X_new[in_model] = X[in_ds]

        # Format output data
        if Y is not None:
            for out_model, out_ds in self.outputsMapping.iteritems():
                if isinstance(Y[out_ds], tuple):
                    Y_new[out_model] = Y[out_ds][0]
                    Y_sample_weights[out_model] = Y[out_ds][1]
                else:
                    Y_new[out_model] = Y[out_ds]

        return [X_new, Y_new] if Y_sample_weights == dict() else [X_new, Y_new, Y_sample_weights]


    def _prepareGraphData(self, X, Y=None):

        data = dict()
        data_sample_weight = dict()
        any_sample_weight = False
        last_out = self.acc_output

        # Format input data
        for in_model, in_ds in self.inputsMapping.iteritems():
            data[in_model] = X[in_ds]

        # Format output data
        for out_model, out_ds in self.outputsMapping.iteritems():
            if Y is None:
                data[out_model] = None
            else:
                if isinstance(Y[out_ds], tuple):
                    data[out_model] = Y[out_ds][0]
                    data_sample_weight[out_model] = Y[out_ds][1]
                    any_sample_weight = True
                else:
                    data[out_model] = Y[out_ds]

        return [(data, data_sample_weight), last_out] if any_sample_weight else [data, last_out]


    def _getGraphAccuracy(self, data, prediction, topN=5):
        """
            Calculates the accuracy obtained from a set of samples on a Graph model.
        """

        accuracies = dict()
        top_accuracies = dict()
        for key, val in prediction.iteritems():
            pred = np_utils.categorical_probas_to_classes(val)
            top_pred = np.argsort(val,axis=1)[:,::-1][:,:np.min([topN, val.shape[1]])]
            GT = np_utils.categorical_probas_to_classes(data[key])

            # Top1 accuracy
            correct = [1 if pred[i]==GT[i] else 0 for i in range(len(pred))]
            accuracies[key] = float(np.sum(correct)) / float(len(correct))

            # TopN accuracy
            top_correct = [1 if GT[i] in top_pred[i,:] else 0 for i in range(top_pred.shape[0])]
            top_accuracies[key] = float(np.sum(top_correct)) / float(len(top_correct))

        return [accuracies, top_accuracies]


    def _getSequentialAccuracy(self, GT, pred, topN=5):
        """
            Calculates the topN accuracy obtained from a set of samples on a Sequential model.
        """
        top_pred = np.argsort(pred,axis=1)[:,::-1][:,:np.min([topN, pred.shape[1]])]
        pred = np_utils.categorical_probas_to_classes(pred)
        GT = np_utils.categorical_probas_to_classes(GT)

        # Top1 accuracy
        correct = [1 if pred[i]==GT[i] else 0 for i in range(len(pred))]
        accuracies = float(np.sum(correct)) / float(len(correct))

        # TopN accuracy
        top_correct = [1 if GT[i] in top_pred[i,:] else 0 for i in range(top_pred.shape[0])]
        top_accuracies = float(np.sum(top_correct)) / float(len(top_correct))

        return [accuracies, top_accuracies]


    # ------------------------------------------------------- #
    #       VISUALIZATION
    #           Methods for train logging and visualization
    # ------------------------------------------------------- #

    def __str__(self):
        """
        Plot basic model information.
        """

        #if(isinstance(self.model, Model)):
        print_summary(self.model.layers)
        return ''


        obj_str = '-----------------------------------------------------------------------------------\n'
        class_name = self.__class__.__name__
        obj_str += '\t\t'+class_name +' instance\n'
        obj_str += '-----------------------------------------------------------------------------------\n'

        # Print pickled attributes
        for att in self.__toprint:
            obj_str += att + ': ' + str(self.__dict__[att])
            obj_str += '\n'

        # Print layers structure
        obj_str += "\n::: Layers structure:\n\n"
        obj_str += 'MODEL TYPE: ' + self.model.__class__.__name__ +'\n'
        if isinstance(self.model, Sequential):
            obj_str += "INPUT: "+ str(tuple(self.model.layers[0].input_shape)) +"\n"
            for i, layer in enumerate(self.model.layers):
                obj_str += str(layer.name) + ' '+ str(layer.output_shape) +'\n'
            obj_str += "OUTPUT: "+ str(self.model.layers[-1].output_shape) +"\n"
        else:
            for i, inputs in enumerate(self.model.input_config):
                obj_str += "INPUT (" +str(i)+ "): "+ str(inputs['name']) + ' '+ str(tuple(inputs['input_shape'])) +"\n"
            for node in self.model.node_config:
                obj_str += str(node['name']) + ', in ['+ str(node['input']) +']' +', out_shape: ' +str(self.model.nodes[node['name']].output_shape) + '\n'
            for i, outputs in enumerate(self.model.output_config):
                obj_str += "OUTPUT (" +str(i)+ "): "+ str(outputs['name']) + ', in ['+ str(outputs['input']) +']' +', out_shape: ' +str(self.model.outputs[outputs['name']].output_shape) +"\n"

        obj_str += '-----------------------------------------------------------------------------------\n'

        print_summary(self.model.layers)

        return obj_str


    def log(self, mode, data_type, value):
        """
        Stores the train and val information for plotting the training progress.

        :param mode: 'train', or 'val'
        :param data_type: 'iteration', 'loss' or 'accuracy'
        :param value: numerical value taken by the data_type
        """
        if mode not in self.__modes:
            raise Exception('The provided mode "'+ mode +'" is not valid.')
        if data_type not in self.__data_types:
            raise Exception('The provided data_type "'+ data_type +'" is not valid.')

        if mode not in self.__logger:
            self.__logger[mode] = dict()
        if data_type not in self.__logger[mode]:
            self.__logger[mode][data_type] = list()
        self.__logger[mode][data_type].append(value)


    def plot(self):
        """
            Plots the training progress information.
        """
        colours = {'train_accuracy_top-5': 'y','train_accuracy': 'y', 'train_loss': 'k',
                   'val_accuracy_top-5': 'g', 'val_accuracy': 'g', 'val_loss': 'b',
                   'max_accuracy': 'r'}

        plt.figure(1)

        all_iterations = []
        # Plot train information
        if 'train' in self.__logger:
            if 'iteration' not in self.__logger['train']:
                raise Exception("The training 'iteration' must be logged into the model for plotting.")
            if 'accuracy' not in self.__logger['train'] and 'loss' not in self.__logger['train']:
                raise Exception("Either train 'accuracy' and/or 'loss' must be logged into the model for plotting.")

            iterations = self.__logger['train']['iteration']
            all_iterations = all_iterations+iterations

            # Loss
            if 'loss' in self.__logger['train']:
                loss = self.__logger['train']['loss']
                plt.subplot(211)
                #plt.plot(iterations, loss, colours['train_loss']+'o')
                plt.plot(iterations, loss, colours['train_loss'])
                plt.subplot(212)
                plt.plot(iterations, loss, colours['train_loss'])

            # Accuracy
            if 'accuracy' in self.__logger['train']:
                accuracy = self.__logger['train']['accuracy']
                plt.subplot(211)
                plt.plot(iterations, accuracy, colours['train_accuracy']+'o')
                plt.plot(iterations, accuracy, colours['train_accuracy'])
                plt.subplot(212)
                plt.plot(iterations, accuracy, colours['train_accuracy']+'o')
                plt.plot(iterations, accuracy, colours['train_accuracy'])

            # Accuracy Top-5
            if 'accuracy top-5' in self.__logger['train']:
                accuracy = self.__logger['train']['accuracy top-5']
                plt.subplot(211)
                plt.plot(iterations, accuracy, colours['train_accuracy_top-5']+'.')
                plt.plot(iterations, accuracy, colours['train_accuracy_top-5'])
                plt.subplot(212)
                plt.plot(iterations, accuracy, colours['train_accuracy_top-5']+'.')
                plt.plot(iterations, accuracy, colours['train_accuracy_top-5'])


        # Plot val information
        if 'val' in self.__logger:
            if 'iteration' not in self.__logger['val']:
                raise Exception("The validation 'iteration' must be logged into the model for plotting.")
            if 'accuracy' not in self.__logger['val'] and 'loss' not in self.__logger['train']:
                raise Exception("Either val 'accuracy' and/or 'loss' must be logged into the model for plotting.")

            iterations = self.__logger['val']['iteration']
            all_iterations = all_iterations+iterations

            # Loss
            if 'loss' in self.__logger['val']:
                loss = self.__logger['val']['loss']
                plt.subplot(211)
                #plt.plot(iterations, loss, colours['val_loss']+'o')
                plt.plot(iterations, loss, colours['val_loss'])
                plt.subplot(212)
                plt.plot(iterations, loss, colours['val_loss'])

            # Accuracy
            if 'accuracy' in self.__logger['val']:
                accuracy = self.__logger['val']['accuracy']
                plt.subplot(211)
                plt.plot(iterations, accuracy, colours['val_accuracy']+'o')
                plt.plot(iterations, accuracy, colours['val_accuracy'])
                plt.subplot(212)
                plt.plot(iterations, accuracy, colours['val_accuracy']+'o')
                plt.plot(iterations, accuracy, colours['val_accuracy'])

            # Accuracy Top-5
            if 'accuracy top-5' in self.__logger['val']:
                accuracy = self.__logger['val']['accuracy top-5']
                plt.subplot(211)
                plt.plot(iterations, accuracy, colours['val_accuracy_top-5']+'.')
                plt.plot(iterations, accuracy, colours['val_accuracy_top-5'])
                plt.subplot(212)
                plt.plot(iterations, accuracy, colours['val_accuracy_top-5']+'.')
                plt.plot(iterations, accuracy, colours['val_accuracy_top-5'])

        # Plot max accuracy
        max_iter = np.max(all_iterations+[0])
        plt.subplot(211)
        plt.plot([0, max_iter], [1, 1], colours['max_accuracy']+'-')
        plt.subplot(212)
        plt.plot([0, max_iter], [1, 1], colours['max_accuracy']+'-')
        plt.axis([0, max_iter, 0, 1]) # limit height to 1

        # Fill labels
        #plt.ylabel('Loss/Accuracy')
        plt.xlabel('Iteration')
        plt.subplot(211)
        plt.title('Training progress')

        # Create plots dir
        if not os.path.isdir(self.plot_path):
            os.makedirs(self.plot_path)

        # Save figure
        plot_file = self.plot_path+'/iter_'+str(max_iter)+'.jpg'
        plt.savefig(plot_file)
        if not self.silence:
            logging.info("Progress plot saved in " + plot_file)

        # Close plot window
        plt.close()


    # ------------------------------------------------------- #
    #   MODELS
    #       Available definitions of CNN models (see basic_model as an example)
    #       All the models must include the following parameters:
    #           nOutput, input
    # ------------------------------------------------------- #


    def basic_model(self, nOutput, input):
        """
            Builds a basic CNN model.
        """
        if len(input) == 3:
            input_shape = tuple([input[2]] + input[0:2])
        else:
            input_shape = tuple(input)

        self.model = Sequential()
        # input: 100x100 images with 3 channels -> (3, 100, 100) tensors.
        # this applies 32 convolution filters of size 3x3 each.
        self.model.add(Convolution2D(32, 3, 3, border_mode='valid', input_shape=input_shape))
        self.model.add(Activation('relu'))
        self.model.add(Convolution2D(32, 3, 3))
        self.model.add(Activation('relu'))
        self.model.add(MaxPooling2D(pool_size=(2, 2)))
        self.model.add(Dropout(0.25))

        self.model.add(Convolution2D(64, 3, 3, border_mode='valid'))
        self.model.add(Activation('relu'))
        self.model.add(Convolution2D(64, 3, 3))
        self.model.add(Activation('relu'))
        self.model.add(MaxPooling2D(pool_size=(2, 2)))
        self.model.add(Dropout(0.25))

        self.model.add(Convolution2D(128, 3, 3, border_mode='valid'))
        self.model.add(Activation('relu'))
        self.model.add(Convolution2D(64, 3, 3))
        self.model.add(Activation('relu'))
        self.model.add(MaxPooling2D(pool_size=(2, 2)))
        self.model.add(Dropout(0.25))

        self.model.add(Convolution2D(256, 3, 3, border_mode='valid'))
        self.model.add(Activation('relu'))
        self.model.add(Convolution2D(64, 3, 3))
        self.model.add(Activation('relu'))
        self.model.add(MaxPooling2D(pool_size=(2, 2)))
        self.model.add(Dropout(0.25))

        self.model.add(Convolution2D(256, 3, 3, border_mode='valid'))
        self.model.add(Activation('relu'))
        self.model.add(Convolution2D(64, 3, 3))
        self.model.add(Activation('relu'))
        self.model.add(MaxPooling2D(pool_size=(2, 2)))
        self.model.add(Dropout(0.25))

        self.model.add(Flatten())
        # Note: Keras does automatic shape inference.
        self.model.add(Dense(1024))
        self.model.add(Activation('relu'))
        self.model.add(Dropout(0.5))

        self.model.add(Dense(nOutput))
        self.model.add(Activation('softmax'))



    def One_vs_One(self, nOutput, input):
        """
            Builds a simple One_vs_One network with 3 convolutional layers (useful for ECOC models).
        """
        # default lr=0.1, momentum=0.
        if len(input) == 3:
            input_shape = tuple([input[2]] + input[0:2])
        else:
            input_shape = tuple(input)

        self.model = Sequential()
        self.model.add(ZeroPadding2D((1,1),input_shape=input_shape)) # default input_shape=(3,224,224)
        self.model.add(Convolution2D(32, 1, 1, activation='relu'))
        self.model.add(ZeroPadding2D((1,1)))
        self.model.add(Convolution2D(16, 3, 3, activation='relu'))
        self.model.add(ZeroPadding2D((1,1)))
        self.model.add(Convolution2D(8, 3, 3, activation='relu'))
        self.model.add(MaxPooling2D((2,2), strides=(1,1)))

        self.model.add(Flatten())
        self.model.add(Dropout(0.5))
        self.model.add(Dense(nOutput, activation='softmax')) # default nOutput=1000



    def VGG_16(self, nOutput, input):
        """
            Builds a VGG model with 16 layers.
        """
        # default lr=0.1, momentum=0.
        if len(input) == 3:
            input_shape = tuple([input[2]] + input[0:2])
        else:
            input_shape = tuple(input)

        self.model = Sequential()
        self.model.add(ZeroPadding2D((1,1),input_shape=input_shape)) # default input_shape=(3,224,224)
        self.model.add(Convolution2D(64, 3, 3, activation='relu'))
        self.model.add(ZeroPadding2D((1,1)))
        self.model.add(Convolution2D(64, 3, 3, activation='relu'))
        self.model.add(MaxPooling2D((2,2), strides=(2,2)))

        self.model.add(ZeroPadding2D((1,1)))
        self.model.add(Convolution2D(128, 3, 3, activation='relu'))
        self.model.add(ZeroPadding2D((1,1)))
        self.model.add(Convolution2D(128, 3, 3, activation='relu'))
        self.model.add(MaxPooling2D((2,2), strides=(2,2)))

        self.model.add(ZeroPadding2D((1,1)))
        self.model.add(Convolution2D(256, 3, 3, activation='relu'))
        self.model.add(ZeroPadding2D((1,1)))
        self.model.add(Convolution2D(256, 3, 3, activation='relu'))
        self.model.add(ZeroPadding2D((1,1)))
        self.model.add(Convolution2D(256, 3, 3, activation='relu'))
        self.model.add(MaxPooling2D((2,2), strides=(2,2)))

        self.model.add(ZeroPadding2D((1,1)))
        self.model.add(Convolution2D(512, 3, 3, activation='relu'))
        self.model.add(ZeroPadding2D((1,1)))
        self.model.add(Convolution2D(512, 3, 3, activation='relu'))
        self.model.add(ZeroPadding2D((1,1)))
        self.model.add(Convolution2D(512, 3, 3, activation='relu'))
        self.model.add(MaxPooling2D((2,2), strides=(2,2)))

        self.model.add(ZeroPadding2D((1,1)))
        self.model.add(Convolution2D(512, 3, 3, activation='relu'))
        self.model.add(ZeroPadding2D((1,1)))
        self.model.add(Convolution2D(512, 3, 3, activation='relu'))
        self.model.add(ZeroPadding2D((1,1)))
        self.model.add(Convolution2D(512, 3, 3, activation='relu'))
        self.model.add(MaxPooling2D((2,2), strides=(2,2)))

        self.model.add(Flatten())
        self.model.add(Dense(4096, activation='relu'))
        self.model.add(Dropout(0.5))
        self.model.add(Dense(4096, activation='relu'))
        self.model.add(Dropout(0.5))
        self.model.add(Dense(nOutput, activation='softmax')) # default nOutput=1000


    def VGG_16_PReLU(self, nOutput, input):
        """
            Builds a VGG model with 16 layers and with PReLU activations.
        """

        if len(input) == 3:
            input_shape = tuple([input[2]] + input[0:2])
        else:
            input_shape = tuple(input)

        self.model = Sequential()
        self.model.add(ZeroPadding2D((1,1),input_shape=input_shape)) # default input_shape=(3,224,224)
        self.model.add(Convolution2D(64, 3, 3))
        self.model.add(PReLU())
        self.model.add(ZeroPadding2D((1,1)))
        self.model.add(Convolution2D(64, 3, 3))
        self.model.add(PReLU())
        self.model.add(MaxPooling2D((2,2), strides=(2,2)))

        self.model.add(ZeroPadding2D((1,1)))
        self.model.add(Convolution2D(128, 3, 3))
        self.model.add(PReLU())
        self.model.add(ZeroPadding2D((1,1)))
        self.model.add(Convolution2D(128, 3, 3))
        self.model.add(PReLU())
        self.model.add(MaxPooling2D((2,2), strides=(2,2)))

        self.model.add(ZeroPadding2D((1,1)))
        self.model.add(Convolution2D(256, 3, 3))
        self.model.add(PReLU())
        self.model.add(ZeroPadding2D((1,1)))
        self.model.add(Convolution2D(256, 3, 3))
        self.model.add(PReLU())
        self.model.add(ZeroPadding2D((1,1)))
        self.model.add(Convolution2D(256, 3, 3))
        self.model.add(PReLU())
        self.model.add(MaxPooling2D((2,2), strides=(2,2)))

        self.model.add(ZeroPadding2D((1,1)))
        self.model.add(Convolution2D(512, 3, 3))
        self.model.add(PReLU())
        self.model.add(ZeroPadding2D((1,1)))
        self.model.add(Convolution2D(512, 3, 3))
        self.model.add(PReLU())
        self.model.add(ZeroPadding2D((1,1)))
        self.model.add(Convolution2D(512, 3, 3))
        self.model.add(PReLU())
        self.model.add(MaxPooling2D((2,2), strides=(2,2)))

        self.model.add(ZeroPadding2D((1,1)))
        self.model.add(Convolution2D(512, 3, 3))
        self.model.add(PReLU())
        self.model.add(ZeroPadding2D((1,1)))
        self.model.add(Convolution2D(512, 3, 3))
        self.model.add(PReLU())
        self.model.add(ZeroPadding2D((1,1)))
        self.model.add(Convolution2D(512, 3, 3))
        self.model.add(PReLU())
        self.model.add(MaxPooling2D((2,2), strides=(2,2)))

        self.model.add(Flatten())
        self.model.add(Dense(4096))
        self.model.add(PReLU())
        self.model.add(Dropout(0.5))
        self.model.add(Dense(4096))
        self.model.add(PReLU())
        self.model.add(Dropout(0.5))
        self.model.add(Dense(nOutput, activation='softmax')) # default nOutput=1000



    def VGG_16_FunctionalAPI(self, nOutput, input):
        """
            16-layered VGG model implemented in Keras' Functional API
        """
        if len(input) == 3:
            input_shape = tuple([input[2]] + input[0:2])
        else:
            input_shape = tuple(input)

        vis_input = Input(shape=input_shape, name="vis_input")

        x = ZeroPadding2D((1,1))                           (vis_input)
        x = Convolution2D(64, 3, 3, activation='relu')     (x)
        x = ZeroPadding2D((1,1))                           (x)
        x = Convolution2D(64, 3, 3, activation='relu')     (x)
        x = MaxPooling2D((2,2), strides=(2,2))             (x)

        x = ZeroPadding2D((1,1))                           (x)
        x = Convolution2D(128, 3, 3, activation='relu')    (x)
        x = ZeroPadding2D((1,1))                           (x)
        x = Convolution2D(128, 3, 3, activation='relu')    (x)
        x = MaxPooling2D((2,2), strides=(2,2))             (x)

        x = ZeroPadding2D((1,1))                           (x)
        x = Convolution2D(256, 3, 3, activation='relu')    (x)
        x = ZeroPadding2D((1,1))                           (x)
        x = Convolution2D(256, 3, 3, activation='relu')    (x)
        x = ZeroPadding2D((1,1))                           (x)
        x = Convolution2D(256, 3, 3, activation='relu')    (x)
        x = MaxPooling2D((2,2), strides=(2,2))             (x)

        x = ZeroPadding2D((1,1))                           (x)
        x = Convolution2D(512, 3, 3, activation='relu')    (x)
        x = ZeroPadding2D((1,1))                           (x)
        x = Convolution2D(512, 3, 3, activation='relu')    (x)
        x = ZeroPadding2D((1,1))                           (x)
        x = Convolution2D(512, 3, 3, activation='relu')    (x)
        x = MaxPooling2D((2,2), strides=(2,2))             (x)

        x = ZeroPadding2D((1,1))                           (x)
        x = Convolution2D(512, 3, 3, activation='relu')    (x)
        x = ZeroPadding2D((1,1))                           (x)
        x = Convolution2D(512, 3, 3, activation='relu')    (x)
        x = ZeroPadding2D((1,1))                           (x)
        x = Convolution2D(512, 3, 3, activation='relu')    (x)
        x = MaxPooling2D((2,2), strides=(2,2),
                         name='last_max_pool')             (x)

        x = Flatten()                                      (x)
        x = Dense(4096, activation='relu')                 (x)
        x = Dropout(0.5)                                   (x)
        x = Dense(4096, activation='relu')                 (x)
        x = Dropout(0.5, name='last_dropout')              (x)
        x = Dense(nOutput, activation='softmax', name='output')   (x) # nOutput=1000 by default

        self.model = Model(input=vis_input, output=x)

    ########################################
    # GoogLeNet implementation from http://dandxy89.github.io/ImageModels/googlenet/
    ########################################

    def inception_module(self, x, params, dim_ordering, concat_axis,
                         subsample=(1, 1), activation='relu',
                         border_mode='same', weight_decay=None):

        # https://gist.github.com/nervanazoo/2e5be01095e935e90dd8  #
        # file-googlenet_neon-py

        (branch1, branch2, branch3, branch4) = params

        if weight_decay:
            W_regularizer = l2(weight_decay)
            b_regularizer = l2(weight_decay)
        else:
            W_regularizer = None
            b_regularizer = None

        pathway1 = Convolution2D(branch1[0], 1, 1,
                                 subsample=subsample,
                                 activation=activation,
                                 border_mode=border_mode,
                                 W_regularizer=W_regularizer,
                                 b_regularizer=b_regularizer,
                                 bias=False,
                                 dim_ordering=dim_ordering)(x)

        pathway2 = Convolution2D(branch2[0], 1, 1,
                                 subsample=subsample,
                                 activation=activation,
                                 border_mode=border_mode,
                                 W_regularizer=W_regularizer,
                                 b_regularizer=b_regularizer,
                                 bias=False,
                                 dim_ordering=dim_ordering)(x)
        pathway2 = Convolution2D(branch2[1], 3, 3,
                                 subsample=subsample,
                                 activation=activation,
                                 border_mode=border_mode,
                                 W_regularizer=W_regularizer,
                                 b_regularizer=b_regularizer,
                                 bias=False,
                                 dim_ordering=dim_ordering)(pathway2)

        pathway3 = Convolution2D(branch3[0], 1, 1,
                                 subsample=subsample,
                                 activation=activation,
                                 border_mode=border_mode,
                                 W_regularizer=W_regularizer,
                                 b_regularizer=b_regularizer,
                                 bias=False,
                                 dim_ordering=dim_ordering)(x)
        pathway3 = Convolution2D(branch3[1], 5, 5,
                                 subsample=subsample,
                                 activation=activation,
                                 border_mode=border_mode,
                                 W_regularizer=W_regularizer,
                                 b_regularizer=b_regularizer,
                                 bias=False,
                                 dim_ordering=dim_ordering)(pathway3)

        pathway4 = MaxPooling2D(pool_size=(1, 1), dim_ordering=dim_ordering)(x)
        pathway4 = Convolution2D(branch4[0], 1, 1,
                                 subsample=subsample,
                                 activation=activation,
                                 border_mode=border_mode,
                                 W_regularizer=W_regularizer,
                                 b_regularizer=b_regularizer,
                                 bias=False,
                                 dim_ordering=dim_ordering)(pathway4)

        return merge([pathway1, pathway2, pathway3, pathway4],
                     mode='concat', concat_axis=concat_axis)


    def conv_layer(self, x, nb_filter, nb_row, nb_col, dim_ordering,
                   subsample=(1, 1), activation='relu',
                   border_mode='same', weight_decay=None, padding=None):

        if weight_decay:
            W_regularizer = l2(weight_decay)
            b_regularizer = l2(weight_decay)
        else:
            W_regularizer = None
            b_regularizer = None

        x = Convolution2D(nb_filter, nb_row, nb_col,
                          subsample=subsample,
                          activation=activation,
                          border_mode=border_mode,
                          W_regularizer=W_regularizer,
                          b_regularizer=b_regularizer,
                          bias=False,
                          dim_ordering=dim_ordering)(x)

        if padding:
            for i in range(padding):
                x = ZeroPadding2D(padding=(1, 1), dim_ordering=dim_ordering)(x)

        return x


    def GoogLeNet_FunctionalAPI(self, nOutput, input):

        if len(input) == 3:
            input_shape = tuple([input[2]] + input[0:2])
        else:
            input_shape = tuple(input)

        # Define image input layer
        img_input = Input(shape=input_shape, name='input_data')
        CONCAT_AXIS = 1
        NB_CLASS = nOutput         # number of classes (default 1000)
        DROPOUT = 0.4
        WEIGHT_DECAY = 0.0005   # L2 regularization factor
        USE_BN = True           # whether to use batch normalization
        # Theano - 'th' (channels, width, height)
        # Tensorflow - 'tf' (width, height, channels)
        DIM_ORDERING = 'th'
        pool_name = 'last_max_pool' # name of the last max-pooling layer

        x = self.conv_layer(img_input, nb_col=7, nb_filter=64, subsample=(2,2),
                       nb_row=7, dim_ordering=DIM_ORDERING, padding=1)
        x = MaxPooling2D(strides=(2, 2), pool_size=(3, 3), dim_ordering=DIM_ORDERING)(x)

        x = self.conv_layer(x, nb_col=1, nb_filter=64,
                       nb_row=1, dim_ordering=DIM_ORDERING)
        x = self.conv_layer(x, nb_col=3, nb_filter=192,
                       nb_row=3, dim_ordering=DIM_ORDERING, padding=1)
        x = MaxPooling2D(strides=(2, 2), pool_size=(3, 3), dim_ordering=DIM_ORDERING)(x)

        x = self.inception_module(x, params=[(64, ), (96, 128), (16, 32), (32, )],
                             dim_ordering=DIM_ORDERING, concat_axis=CONCAT_AXIS)
        x = self.inception_module(x, params=[(128,), (128, 192), (32, 96), (64, )],
                             dim_ordering=DIM_ORDERING, concat_axis=CONCAT_AXIS)

        x = ZeroPadding2D(padding=(2, 2), dim_ordering=DIM_ORDERING)(x)
        x = MaxPooling2D(strides=(2, 2), pool_size=(3, 3), dim_ordering=DIM_ORDERING)(x)

        x = self.inception_module(x, params=[(192,), (96, 208), (16, 48), (64, )],
                             dim_ordering=DIM_ORDERING, concat_axis=CONCAT_AXIS)
        # AUX 1 - Branch HERE
        x = self.inception_module(x, params=[(160,), (112, 224), (24, 64), (64, )],
                             dim_ordering=DIM_ORDERING, concat_axis=CONCAT_AXIS)
        x = self.inception_module(x, params=[(128,), (128, 256), (24, 64), (64, )],
                             dim_ordering=DIM_ORDERING, concat_axis=CONCAT_AXIS)
        x = self.inception_module(x, params=[(112,), (144, 288), (32, 64), (64, )],
                             dim_ordering=DIM_ORDERING, concat_axis=CONCAT_AXIS)
        # AUX 2 - Branch HERE
        x = self.inception_module(x, params=[(256,), (160, 320), (32, 128), (128,)],
                             dim_ordering=DIM_ORDERING, concat_axis=CONCAT_AXIS)
        x = MaxPooling2D(strides=(2, 2), pool_size=(3, 3), dim_ordering=DIM_ORDERING, name=pool_name)(x)

        x = self.inception_module(x, params=[(256,), (160, 320), (32, 128), (128,)],
                             dim_ordering=DIM_ORDERING, concat_axis=CONCAT_AXIS)
        x = self.inception_module(x, params=[(384,), (192, 384), (48, 128), (128,)],
                             dim_ordering=DIM_ORDERING, concat_axis=CONCAT_AXIS)
        x = AveragePooling2D(strides=(1, 1), dim_ordering=DIM_ORDERING)(x)
        x = Flatten()(x)
        x = Dropout(DROPOUT)(x)
        #x = Dense(output_dim=NB_CLASS,
        #          activation='linear')(x)
        x = Dense(output_dim=NB_CLASS,
                  activation='softmax', name='output')(x)


        self.model = Model(input=img_input, output=[x])


    ########################################

    def Identity_Layer(self, nOutput, input):
        """
            Builds an dummy Identity_Layer, which should give as output the same as the input.
            Only used for passing the output from a previous stage to the next (see Staged_Network).
        """
        if len(input) == 3:
            input_shape = tuple([input[2]] + input[0:2])
        else:
            input_shape = tuple(input)

        self.model = Graph()
        # Input
        self.model.add_input(name='input', input_shape=input_shape)
        # Output
        self.model.add_output(name='output', input='input')


    def Union_Layer(self, nOutput, input):
        """
            Network with just a dropout and a softmax layers which is intended to serve as the final layer for an ECOC model
        """
        if len(input) == 3:
            input_shape = tuple([input[2]] + input[0:2])
        else:
            input_shape = tuple(input)

        self.model = Sequential()
        self.model.add(Flatten(input_shape=input_shape))
        self.model.add(Dropout(0.5))
        self.model.add(Dense(nOutput, activation='softmax'))


    def One_vs_One_Inception(self, nOutput=2, input=[224,224,3]):
        """
            Builds a simple One_vs_One_Inception network with 2 inception layers (useful for ECOC models).
        """
        if len(input) == 3:
            input_shape = tuple([input[2]] + input[0:2])
        else:
            input_shape = tuple(input)

        self.model = Graph()
        # Input
        self.model.add_input(name='input', input_shape=input_shape)
        # Inception Ea
        out_Ea = self.__addInception('inceptionEa', 'input', 4, 2, 8, 2, 2, 2)
        # Inception Eb
        out_Eb = self.__addInception('inceptionEb', out_Ea, 2, 2, 4, 2, 1, 1)
        # Average Pooling    pool_size=(7,7)
        self.model.add_node(AveragePooling2D(pool_size=input_shape[1:], strides=(1,1)), name='ave_pool/ECOC', input=out_Eb)
        # Softmax
        self.model.add_node(Flatten(), name='loss_OnevsOne/classifier_flatten', input='ave_pool/ECOC')
        self.model.add_node(Dropout(0.5), name='loss_OnevsOne/drop', input='loss_OnevsOne/classifier_flatten')
        self.model.add_node(Dense(nOutput, activation='softmax'), name='loss_OnevsOne', input='loss_OnevsOne/drop')
        # Output
        self.model.add_output(name='loss_OnevsOne/output', input='loss_OnevsOne')
    
    
    def add_One_vs_One_Inception(self, input, input_shape, id_branch, nOutput=2, activation='softmax'):
        """
            Builds a simple One_vs_One_Inception network with 2 inception layers on the top of the current model (useful for ECOC_loss models).
        """

        # Inception Ea
        out_Ea = self.__addInception('inceptionEa_'+str(id_branch), input, 4, 2, 8, 2, 2, 2)
        # Inception Eb
        out_Eb = self.__addInception('inceptionEb_'+str(id_branch), out_Ea, 2, 2, 4, 2, 1, 1)
        # Average Pooling    pool_size=(7,7)
        self.model.add_node(AveragePooling2D(pool_size=input_shape[1:], strides=(1,1)), name='ave_pool/ECOC_'+str(id_branch), input=out_Eb)
        # Softmax
        self.model.add_node(Flatten(),
                            name='fc_OnevsOne_'+str(id_branch)+'/flatten', input='ave_pool/ECOC_'+str(id_branch))
        self.model.add_node(Dropout(0.5),
                            name='fc_OnevsOne_'+str(id_branch)+'/drop', input='fc_OnevsOne_'+str(id_branch)+'/flatten')
        output_name = 'fc_OnevsOne_'+str(id_branch)
        self.model.add_node(Dense(nOutput, activation=activation), 
                            name=output_name, input='fc_OnevsOne_'+str(id_branch)+'/drop')

        return output_name
        
        
    def add_One_vs_One_Inception_Functional(self, input, input_shape, id_branch, nOutput=2, activation='softmax'):
        """
            Builds a simple One_vs_One_Inception network with 2 inception layers on the top of the current model (useful for ECOC_loss models).
        """

        in_node = self.model.get_layer(input).output

        # Inception Ea
        [out_Ea, out_Ea_name] = self.__addInception_Functional('inceptionEa_'+str(id_branch), in_node, 4, 2, 8, 2, 2, 2)
        # Inception Eb
        [out_Eb, out_Eb_name] = self.__addInception_Functional('inceptionEb_'+str(id_branch), out_Ea, 2, 2, 4, 2, 1, 1)
        # Average Pooling    pool_size=(7,7)
        x = AveragePooling2D(pool_size=input_shape, strides=(1,1), name='ave_pool/ECOC_'+str(id_branch)) (out_Eb)

        # Softmax
        output_name = 'fc_OnevsOne_'+str(id_branch)
        x = Flatten(name='fc_OnevsOne_'+str(id_branch)+'/flatten')                (x)
        x = Dropout(0.5, name='fc_OnevsOne_'+str(id_branch)+'/drop')              (x)
        out_node = Dense(nOutput, activation=activation, name=output_name)         (x)
        
        return out_node
    
    
    
    def add_One_vs_One_3x3_Functional(self, input, input_shape, id_branch, nkernels, nOutput=2, activation='softmax'):

        # 3x3 convolution
        out_3x3 = Convolution2D(nkernels, 3, 3, name='3x3/ecoc_'+str(id_branch), activation='relu')            (input)

        # Average Pooling    pool_size=(7,7)
        x = AveragePooling2D(pool_size=input_shape, strides=(1,1), name='ave_pool/ecoc_'+str(id_branch)) (out_3x3)

        # Softmax
        output_name = 'fc_OnevsOne_'+str(id_branch)+'/out'
        x = Flatten(name='fc_OnevsOne_'+str(id_branch)+'/flatten')                (x)
        x = Dropout(0.5, name='fc_OnevsOne_'+str(id_branch)+'/drop')              (x)
        out_node = Dense(nOutput, activation=activation, name=output_name)         (x)
        
        return out_node
    
    
    def add_One_vs_One_3x3_double_Functional(self, input, input_shape, id_branch, nOutput=2, activation='softmax'):

        # 3x3 convolution
        out_3x3 = Convolution2D(64, 3, 3, name='3x3_1/ecoc_'+str(id_branch), activation='relu')          (input)

        # Max Pooling
        x = MaxPooling2D(strides=(2, 2), pool_size=(2, 2), name='max_pool/ecoc_'+str(id_branch))         (out_3x3)

        # 3x3 convolution
        x = Convolution2D(32, 3, 3, name='3x3_2/ecoc_'+str(id_branch), activation='relu')                (x)

        # Softmax
        output_name = 'fc_OnevsOne_'+str(id_branch)+'/out'
        x = Flatten(name='fc_OnevsOne_'+str(id_branch)+'/flatten')                (x)
        x = Dropout(0.5, name='fc_OnevsOne_'+str(id_branch)+'/drop')              (x)
        out_node = Dense(nOutput, activation=activation, name=output_name)         (x)
        
        return out_node



    def One_vs_One_Inception_v2(self, nOutput=2, input=[224,224,3]):
        """
            Builds a simple One_vs_One_Inception_v2 network with 2 inception layers (useful for ECOC models).
        """
        if len(input) == 3:
            input_shape = tuple([input[2]] + input[0:2])
        else:
            input_shape = tuple(input)

        self.model = Graph()
        # Input
        self.model.add_input(name='input', input_shape=input_shape)
        # Inception Ea
        out_Ea = self.__addInception('inceptionEa', 'input', 16, 8, 32, 8, 8, 8)
        # Inception Eb
        out_Eb = self.__addInception('inceptionEb', out_Ea, 8, 8, 16, 8, 4, 4)
        # Average Pooling    pool_size=(7,7)
        self.model.add_node(AveragePooling2D(pool_size=input_shape[1:], strides=(1,1)), name='ave_pool/ECOC', input=out_Eb)
        # Softmax
        self.model.add_node(Flatten(), name='loss_OnevsOne/classifier_flatten', input='ave_pool/ECOC')
        self.model.add_node(Dropout(0.5), name='loss_OnevsOne/drop', input='loss_OnevsOne/classifier_flatten')
        self.model.add_node(Dense(nOutput, activation='softmax'), name='loss_OnevsOne', input='loss_OnevsOne/drop')
        # Output
        self.model.add_output(name='loss_OnevsOne/output', input='loss_OnevsOne')
    
    
    
    def add_One_vs_One_Inception_v2(self, input, input_shape, id_branch, nOutput=2, activation='softmax'):
        """
            Builds a simple One_vs_One_Inception_v2 network with 2 inception layers on the top of the current model (useful for ECOC_loss models).
        """

        # Inception Ea
        out_Ea = self.__addInception('inceptionEa_'+str(id_branch), input, 16, 8, 32, 8, 8, 8)
        # Inception Eb
        out_Eb = self.__addInception('inceptionEb_'+str(id_branch), out_Ea, 8, 8, 16, 8, 4, 4)
        # Average Pooling    pool_size=(7,7)
        self.model.add_node(AveragePooling2D(pool_size=input_shape[1:], strides=(1,1)), name='ave_pool/ECOC_'+str(id_branch), input=out_Eb)
        # Softmax
        self.model.add_node(Flatten(),
                            name='fc_OnevsOne_'+str(id_branch)+'/flatten', input='ave_pool/ECOC_'+str(id_branch))
        self.model.add_node(Dropout(0.5),
                            name='fc_OnevsOne_'+str(id_branch)+'/drop', input='fc_OnevsOne_'+str(id_branch)+'/flatten')
        output_name = 'fc_OnevsOne_'+str(id_branch)
        self.model.add_node(Dense(nOutput, activation=activation), 
                            name=output_name, input='fc_OnevsOne_'+str(id_branch)+'/drop')

        return output_name



    def __addInception(self, id, input_layer, kernels_1x1, kernels_3x3_reduce, kernels_3x3, kernels_5x5_reduce, kernels_5x5, kernels_pool_projection):
        """
            Adds an inception module to the model.

            :param id: string identifier of the inception layer
            :param input_layer: identifier of the layer that will serve as an input to the built inception module
            :param kernels_1x1: number of kernels of size 1x1                                      (1st branch)
            :param kernels_3x3_reduce: number of kernels of size 1x1 before the 3x3 layer          (2nd branch)
            :param kernels_3x3: number of kernels of size 3x3                                      (2nd branch)
            :param kernels_5x5_reduce: number of kernels of size 1x1 before the 5x5 layer          (3rd branch)
            :param kernels_5x5: number of kernels of size 5x5                                      (3rd branch)
            :param kernels_pool_projection: number of kernels of size 1x1 after the 3x3 pooling    (4th branch)
        """
        # Branch 1
        self.model.add_node(Convolution2D(kernels_1x1, 1, 1), name=id+'/1x1', input=input_layer)
        self.model.add_node(Activation('relu'), name=id+'/relu_1x1', input=id+'/1x1')

        # Branch 2
        self.model.add_node(Convolution2D(kernels_3x3_reduce, 1, 1), name=id+'/3x3_reduce', input=input_layer)
        self.model.add_node(Activation('relu'), name=id+'/relu_3x3_reduce', input=id+'/3x3_reduce')
        self.model.add_node(ZeroPadding2D((1,1)), name=id+'/3x3_zeropadding', input=id+'/relu_3x3_reduce')
        self.model.add_node(Convolution2D(kernels_3x3, 3, 3), name=id+'/3x3', input=id+'/3x3_zeropadding')
        self.model.add_node(Activation('relu'), name=id+'/relu_3x3', input=id+'/3x3')

        # Branch 3
        self.model.add_node(Convolution2D(kernels_5x5_reduce, 1, 1), name=id+'/5x5_reduce', input=input_layer)
        self.model.add_node(Activation('relu'), name=id+'/relu_5x5_reduce', input=id+'/5x5_reduce')
        self.model.add_node(ZeroPadding2D((2,2)), name=id+'/5x5_zeropadding', input=id+'/relu_5x5_reduce')
        self.model.add_node(Convolution2D(kernels_5x5, 5, 5), name=id+'/5x5', input=id+'/5x5_zeropadding')
        self.model.add_node(Activation('relu'), name=id+'/relu_5x5', input=id+'/5x5')

        # Branch 4
        self.model.add_node(ZeroPadding2D((1,1)), name=id+'/pool_zeropadding', input=input_layer)
        self.model.add_node(MaxPooling2D((3,3), strides=(1,1)), name=id+'/pool', input=id+'/pool_zeropadding')
        self.model.add_node(Convolution2D(kernels_pool_projection, 1, 1), name=id+'/pool_proj', input=id+'/pool')
        self.model.add_node(Activation('relu'), name=id+'/relu_pool_proj', input=id+'/pool_proj')

        # Concat
        inputs_list = [id+'/relu_1x1', id+'/relu_3x3', id+'/relu_5x5', id+'/relu_pool_proj']
        out_name = id+'/concat'
        self.model.add_node(Activation('linear'), name=out_name, inputs=inputs_list, concat_axis=1)

        return out_name


    def __addInception_Functional(self, id, input_layer, kernels_1x1, kernels_3x3_reduce, kernels_3x3, kernels_5x5_reduce, kernels_5x5, kernels_pool_projection):
        """
            Adds an inception module to the model.

            :param id: string identifier of the inception layer
            :param input_layer: identifier of the layer that will serve as an input to the built inception module
            :param kernels_1x1: number of kernels of size 1x1                                      (1st branch)
            :param kernels_3x3_reduce: number of kernels of size 1x1 before the 3x3 layer          (2nd branch)
            :param kernels_3x3: number of kernels of size 3x3                                      (2nd branch)
            :param kernels_5x5_reduce: number of kernels of size 1x1 before the 5x5 layer          (3rd branch)
            :param kernels_5x5: number of kernels of size 5x5                                      (3rd branch)
            :param kernels_pool_projection: number of kernels of size 1x1 after the 3x3 pooling    (4th branch)
        """
        # Branch 1
        x_b1 = Convolution2D(kernels_1x1, 1, 1, name=id+'/1x1', activation='relu')                   (input_layer)

        # Branch 2
        x_b2 = Convolution2D(kernels_3x3_reduce, 1, 1, name=id+'/3x3_reduce', activation='relu')     (input_layer)
        x_b2 = ZeroPadding2D((1,1), name=id+'/3x3_zeropadding')                                      (x_b2)
        x_b2 = Convolution2D(kernels_3x3, 3, 3, name=id+'/3x3', activation='relu')                   (x_b2)

        # Branch 3
        x_b3 = Convolution2D(kernels_5x5_reduce, 1, 1, name=id+'/5x5_reduce', activation='relu')     (input_layer)
        x_b3 = ZeroPadding2D((2,2), name=id+'/5x5_zeropadding')                                      (x_b3)
        x_b3 = Convolution2D(kernels_5x5, 5, 5, name=id+'/5x5', activation='relu')                   (x_b3)

        # Branch 4
        x_b4 = ZeroPadding2D((1,1), name=id+'/pool_zeropadding')                                     (input_layer)
        x_b4 = MaxPooling2D((3,3), strides=(1,1), name=id+'/pool')                                   (x_b4)
        x_b4 = Convolution2D(kernels_pool_projection, 1, 1, name=id+'/pool_proj', activation='relu') (x_b4)


        # Concat
        out_name = id+'/concat'
        out_node = merge([x_b1, x_b2, x_b3, x_b4], mode='concat', concat_axis=1, name=out_name)

        return [out_node, out_name]
    
    
    def add_One_vs_One_Merge(self, inputs_list, nOutput, activation='softmax'):
        
        self.model.add_node(Flatten(), name='ecoc_loss', inputs=inputs_list, merge_mode='concat') # join outputs from OneVsOne classifers
        self.model.add_node(Dropout(0.5), name='final_loss/drop', input='ecoc_loss')
        self.model.add_node(Dense(nOutput, activation=activation), name='final_loss', input='final_loss/drop') # apply final joint prediction
        
        # Outputs
        self.model.add_output(name='ecoc_loss/output', input='ecoc_loss')
        self.model.add_output(name='final_loss/output', input='final_loss')

        return ['ecoc_loss/output', 'final_loss/output']
    
    
    
    def add_One_vs_One_Merge_Functional(self, inputs_list, nOutput, activation='softmax'):
        
        # join outputs from OneVsOne classifers
        ecoc_loss_name = 'ecoc_loss'
        final_loss_name = 'final_loss/out'
        ecoc_loss = merge(inputs_list, name=ecoc_loss_name, mode='concat', concat_axis=1)
        drop = Dropout(0.5, name='final_loss/drop')                                (ecoc_loss)
        # apply final joint prediction
        final_loss = Dense(nOutput, activation=activation, name=final_loss_name)    (drop)
        
        in_node = self.model.layers[0].name
        in_node = self.model.get_layer(in_node).output
        self.model = Model(input=in_node, output=[ecoc_loss, final_loss])
        #self.model = Model(input=in_node, output=['ecoc_loss', 'final_loss'])

        return [ecoc_loss_name, final_loss_name]



    def GAP(self, nOutput, input):
        """
            Creates a GAP network for object localization as described in the paper
                Zhou B, Khosla A, Lapedriza A, Oliva A, Torralba A.
                Learning Deep Features for Discriminative Localization.
                arXiv preprint arXiv:1512.04150. 2015 Dec 14.
            Outputs:
                'GAP/softmax' output of the final softmax classification
                'GAP/conv' output of the generated convolutional maps.
        """

        if len(input) == 3:
            input_shape = tuple([input[2]] + input[0:2])
        else:
            input_shape = tuple(input)

        self.model = Graph()

        # Input
        self.model.add_input(name='input', input_shape=input_shape)

        # Layers
        self.model.add_node(ZeroPadding2D((1,1)), name='CAM_conv/zeropadding', input='input')
        self.model.add_node(Convolution2D(1024, 3, 3), name='CAM_conv', input='CAM_conv/zeropadding')
        self.model.add_node(Activation('relu'), name='CAM_conv/relu', input='CAM_conv')
        self.model.add_node(AveragePooling2D(pool_size=(14,14)), name='GAP', input='CAM_conv/relu')
        self.model.add_node(Flatten(), name='GAP/flatten', input='GAP')
        self.model.add_node(Dense(nOutput, activation='softmax'), name='GAP/classifier_food_vs_nofood', input='GAP/flatten')

        # Output
        self.model.add_output(name='GAP/softmax', input='GAP/classifier_food_vs_nofood')



    def Empty(self, nOutput, input):
        """
            Creates an empty Model_Wrapper (can be externally defined)
        """
        pass

    # ------------------------------------------------------- #
    #       SAVE/LOAD
    #           Auxiliary methods for saving and loading the model.
    # ------------------------------------------------------- #

    def __getstate__(self):
        """
            Behaviour applied when pickling a Model_Wrapper instance.
        """
        obj_dict = self.__dict__.copy()
        del obj_dict['model']
        # Remove also optimized search models if exist
        if 'model_init' in obj_dict:
            del obj_dict['model_init']
            del obj_dict['model_next']
        return obj_dict



# Backwards compatibility
CNN_Model = Model_Wrapper<|MERGE_RESOLUTION|>--- conflicted
+++ resolved
@@ -36,11 +36,8 @@
 #           External functions for saving and loading Model_Wrapper instances
 # ------------------------------------------------------- #
 
-<<<<<<< HEAD
-def saveModel(model_wrapper, update_num, path=None):
-=======
-def saveModel(model_wrapper, iter, path=None, full_path=False, store_iter=True):
->>>>>>> efccff02
+
+def saveModel(model_wrapper, update_num, path=None, full_path=False, store_iter=True):
     """
     Saves a backup of the current Model_Wrapper object after being trained for 'update_num' iterations/updates/epochs.
 
@@ -52,7 +49,7 @@
     if not path:
         path = model_wrapper.model_path
 
-    iter = str(iter)
+    iter = str(update_num)
 
     if full_path:
         if store_iter:
@@ -68,11 +65,6 @@
     # Create models dir
     if not os.path.isdir(path):
         os.makedirs(os.path.dirname(path))
-
-<<<<<<< HEAD
-    iter = str(update_num)
-=======
->>>>>>> efccff02
 
     # Save model structure
     json_string = model_wrapper.model.to_json()
@@ -101,8 +93,7 @@
         logging.info("<<< Model saved >>>")
 
 
-<<<<<<< HEAD
-def loadModel(model_path, update_num, custom_objects=dict()):
+def loadModel(model_path, update_num, custom_objects=dict(), full_path=False):
     """
     Loads a previously saved Model_Wrapper object.
 
@@ -113,33 +104,18 @@
     """
     t = time.time()
     iter = str(update_num)
-    logging.info("<<< Loading model from "+ model_path + "/epoch_" + iter + "_Model_Wrapper.pkl ... >>>")
-
-    # Load model structure
-    model = model_from_json(open(model_path + '/epoch_'+ iter +'_structure.json').read(), custom_objects=custom_objects)
-=======
-def loadModel(model_path, iter, full_path=False):
-    """
-    Loads a previously saved Model_Wrapper object.
-
-    :param model_path: Path to the Model_Wrapper object to load
-    :param iter: Number of iterations
-    :return: Loaded Model_Wrapper
-    """
-    t = time.time()
-    iter = str(iter)
+
     if full_path:
         model_name = model_path
     else:
         model_name = model_path + "/epoch_" + iter
-
     logging.info("<<< Loading model from "+ model_name + "_Model_Wrapper.pkl ... >>>")
 
     # Load model structure
-    model = model_from_json(open(model_path + '_structure.json').read())
->>>>>>> efccff02
+    model = model_from_json(open(model_name + '_structure.json').read(), custom_objects=custom_objects)
+
     # Load model weights
-    model.load_weights(model_path +'_weights.h5')
+    model.load_weights(model_name +'_weights.h5')
 
     # Load auxiliar models for optimized search
     try:
@@ -157,18 +133,12 @@
 
     # Load Model_Wrapper information
     try:
-<<<<<<< HEAD
-        model_wrapper = pk.load(open(model_path + '/epoch_' + iter + '_Model_Wrapper.pkl', 'rb'))
-    except ValueError: # backwards compatibility
+        model_wrapper = pk.load(open(model_name + '_Model_Wrapper.pkl', 'rb'))
+    except: # backwards compatibility
         try:
-            model_wrapper = pk.load(open(model_path + '/epoch_' + iter + '_CNN_Model.pkl', 'rb'))
+            model_wrapper = pk.load(open(model_name + '_CNN_Model.pkl', 'rb'))
         except:
             raise Exception(ValueError)
-=======
-        model_wrapper = pk.load(open(model_name + '_Model_Wrapper.pkl', 'rb'))
-    except: # backwards compatibility
-        model_wrapper = pk.load(open(model_name + '_CNN_Model.pkl', 'rb'))
->>>>>>> efccff02
     model_wrapper.model = model
     if loaded_optimized:
         model_wrapper.model_init = model_init
