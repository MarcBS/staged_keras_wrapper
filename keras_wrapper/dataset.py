# -*- coding: utf-8 -*-
import cPickle as pk
import copy
import fnmatch
import logging
import ntpath
import os
import random
import re
import sys
import threading
from collections import Counter
from operator import add
import numpy as np
from extra.read_write import create_dir_if_not_exists
from extra.tokenizers import *
from .utils import bbox, to_categorical


# ------------------------------------------------------- #
#       SAVE/LOAD
#           External functions for saving and loading Dataset instances
# ------------------------------------------------------- #

def saveDataset(dataset, store_path):
    """
    Saves a backup of the current Dataset object.

    :param dataset: Dataset object to save
    :param store_path: Saving path
    :return: None
    """
    create_dir_if_not_exists(store_path)
    store_path = store_path + '/Dataset_' + dataset.name + '.pkl'
    if not dataset.silence:
        logging.info("<<< Saving Dataset instance to " + store_path + " ... >>>")

    pk.dump(dataset, open(store_path, 'wb'), protocol=pk.HIGHEST_PROTOCOL)

    if not dataset.silence:
        logging.info("<<< Dataset instance saved >>>")


def loadDataset(dataset_path):
    """
    Loads a previously saved Dataset object.

    :param dataset_path: Path to the stored Dataset to load
    :return: Loaded Dataset object
    """

    logging.info("<<< Loading Dataset instance from " + dataset_path + " ... >>>")

    dataset = pk.load(open(dataset_path, 'rb'))

    logging.info("<<< Dataset instance loaded >>>")
    return dataset


# ------------------------------------------------------- #
#       DATA BATCH GENERATOR CLASS
# ------------------------------------------------------- #


class Data_Batch_Generator(object):
    """
    Batch generator class. Retrieves batches of data.
    """

    def __init__(self,
                 set_split,
                 net,
                 dataset,
                 num_iterations,
                 batch_size=50,
                 normalization=True,
                 normalization_type=None,
                 data_augmentation=True,
                 mean_substraction=False,
                 predict=False,
                 random_samples=-1,
                 shuffle=True,
                 temporally_linked=False,
                 init_sample=-1,
                 final_sample=-1):
        """
        Initializes the Data_Batch_Generator
        :param set_split: Split (train, val, test) to retrieve data
        :param net: Net which use the data
        :param dataset: Dataset instance
        :param num_iterations: Maximum number of iterations
        :param batch_size: Size of the minibatch
        :param normalization: Switches on/off the normalization of images
        :param data_augmentation: Switches on/off the data augmentation of the input
        :param mean_substraction: Switches on/off the mean substraction for images
        :param predict: Whether we are predicting or training
        :param random_samples: Retrieves this number of training samples
        :param shuffle: Shuffle the training dataset
        :param temporally_linked: Indicates if we are using a temporally-linked model
        """
        self.set_split = set_split
        self.dataset = dataset
        self.net = net
        self.predict = predict
        self.temporally_linked = temporally_linked
        self.first_idx = -1
        self.init_sample = init_sample
        self.final_sample = final_sample
        self.next_idx = None

        # Several parameters
        self.params = {'batch_size': batch_size,
                       'data_augmentation': data_augmentation,
                       'mean_substraction': mean_substraction,
                       'normalization': normalization,
                       'normalization_type': normalization_type,
                       'num_iterations': num_iterations,
                       'random_samples': random_samples,
                       'shuffle': shuffle}

    def generator(self):
        """
        Gets and processes the data
        :return: generator with the data
        """

        if self.set_split == 'train' and not self.predict:
            data_augmentation = self.params['data_augmentation']
        else:
            data_augmentation = False

        it = 0
        while 1:
            if self.set_split == 'train' and it % self.params['num_iterations'] == 0 and \
                    not self.predict and self.params['random_samples'] == -1 and self.params['shuffle']:
                silence = self.dataset.silence
                self.dataset.silence = True
                self.dataset.shuffleTraining()
                self.dataset.silence = silence
            if it % self.params['num_iterations'] == 0 and self.params['random_samples'] == -1:
                self.dataset.resetCounters(set_name=self.set_split)
            it += 1

            # Checks if we are finishing processing the data split
            init_sample = (it - 1) * self.params['batch_size']
            final_sample = it * self.params['batch_size']
            batch_size = self.params['batch_size']
            n_samples_split = eval("self.dataset.len_" + self.set_split)
            if final_sample >= n_samples_split:
                final_sample = n_samples_split
                batch_size = final_sample - init_sample
                it = 0

            # Recovers a batch of data
            if self.params['random_samples'] > 0:
                num_retrieve = min(self.params['random_samples'], self.params['batch_size'])
                if self.temporally_linked:
                    if self.first_idx == -1:
                        self.first_idx = np.random.randint(0, n_samples_split - self.params['random_samples'], 1)[0]
                        self.next_idx = self.first_idx
                    indices = range(self.next_idx, self.next_idx + num_retrieve)
                    self.next_idx += num_retrieve
                else:
                    indices = np.random.randint(0, n_samples_split, num_retrieve)
                self.params['random_samples'] -= num_retrieve

                # At sampling from train/val, we always have Y
                if self.predict:
                    X_batch = self.dataset.getX_FromIndices(self.set_split,
                                                            indices,
                                                            normalization=self.params['normalization'],
                                                            normalization_type=self.params['normalization_type'],
                                                            meanSubstraction=self.params['mean_substraction'],
                                                            dataAugmentation=data_augmentation)
                    data = self.net.prepareData(X_batch, None)[0]

                else:
                    X_batch, Y_batch = self.dataset.getXY_FromIndices(self.set_split,
                                                                      indices,
                                                                      normalization=self.params['normalization'],
                                                                      normalization_type=self.params['normalization_type'],
                                                                      meanSubstraction=self.params['mean_substraction'],
                                                                      dataAugmentation=data_augmentation)
                    data = self.net.prepareData(X_batch, Y_batch)

            elif self.init_sample > -1 and self.final_sample > -1:
                indices = range(self.init_sample, self.final_sample)
                if self.predict:
                    X_batch = self.dataset.getX_FromIndices(self.set_split,
                                                            indices,
                                                            normalization=self.params['normalization'],
                                                            normalization_type=self.params['normalization_type'],
                                                            meanSubstraction=self.params['mean_substraction'],
                                                            dataAugmentation=data_augmentation)
                    data = self.net.prepareData(X_batch, None)[0]

                else:
                    X_batch, Y_batch = self.dataset.getXY_FromIndices(self.set_split,
                                                                      indices,
                                                                      normalization=self.params['normalization'],
                                                                      normalization_type=self.params['normalization_type'],
                                                                      meanSubstraction=self.params['mean_substraction'],
                                                                      dataAugmentation=data_augmentation)
                    data = self.net.prepareData(X_batch, Y_batch)

            else:
                if self.predict:
                    X_batch = self.dataset.getX(self.set_split,
                                                init_sample,
                                                final_sample,
                                                normalization=self.params['normalization'],
                                                normalization_type=self.params['normalization_type'],
                                                meanSubstraction=self.params['mean_substraction'],
                                                dataAugmentation=False)
                    data = self.net.prepareData(X_batch, None)[0]
                else:
                    X_batch, Y_batch = self.dataset.getXY(self.set_split,
                                                          batch_size,
                                                          normalization=self.params['normalization'],
                                                          normalization_type=self.params['normalization_type'],
                                                          meanSubstraction=self.params['mean_substraction'],
                                                          dataAugmentation=data_augmentation)
                    data = self.net.prepareData(X_batch, Y_batch)
            yield (data)


class Homogeneous_Data_Batch_Generator(object):
    """
    Batch generator class. Retrieves batches of data.
    """

    def __init__(self,
                 set_split,
                 net,
                 dataset,
                 num_iterations,
                 batch_size=50,
                 joint_batches=20,
                 normalization=False,
                 normalization_type=None,
                 data_augmentation=True,
                 mean_substraction=False,
                 predict=False,
                 random_samples=-1,
                 shuffle=True):
        """
        Initializes the Data_Batch_Generator
        :param set_split: Split (train, val, test) to retrieve data
        :param net: Net which use the data
        :param dataset: Dataset instance
        :param num_iterations: Maximum number of iterations
        :param batch_size: Size of the minibatch
        :param normalization: Switches on/off the normalization of images
        :param data_augmentation: Switches on/off the data augmentation of the input
        :param mean_substraction: Switches on/off the mean substraction for images
        :param predict: Whether we are predicting or training
        :param random_samples: Retrieves this number of training samples
        :param shuffle: Shuffle the training dataset
        :param temporally_linked: Indicates if we are using a temporally-linked model
        """
        self.set_split = set_split
        self.dataset = dataset
        self.net = net
        self.predict = predict
        self.first_idx = -1
        self.batch_size = batch_size
        self.it = 0

        self.X_maxibatch = None
        self.Y_maxibatch = None
        self.tidx = None
        self.curr_idx = None
        self.batch_idx = None
        self.batch_tidx = None
        # Several parameters
        self.params = {'data_augmentation': data_augmentation,
                       'mean_substraction': mean_substraction,
                       'normalization': normalization,
                       'normalization_type': normalization_type,
                       'num_iterations': num_iterations / joint_batches,
                       'random_samples': random_samples,
                       'shuffle': shuffle,
                       'joint_batches': joint_batches}
        self.reset()

    def retrieve_maxibatch(self):

        if self.set_split == 'train' and not self.predict:
            data_augmentation = self.params['data_augmentation']
        else:
            data_augmentation = False

        if self.set_split == 'train' and self.it % self.params['num_iterations'] == 0 and \
                not self.predict and self.params['random_samples'] == -1 and self.params['shuffle']:
            silence = self.dataset.silence
            self.dataset.silence = True
            self.dataset.shuffleTraining()
            self.dataset.silence = silence
        if self.it % self.params['num_iterations'] == 0 and self.params['random_samples'] == -1:
            self.dataset.resetCounters(set_name=self.set_split)
        self.it += 1

        # Checks if we are finishing processing the data split
        joint_batches = self.params['joint_batches']
        batch_size = self.batch_size * joint_batches
        init_sample = (self.it - 1) * batch_size
        final_sample = self.it * batch_size
        n_samples_split = eval("self.dataset.len_" + self.set_split)
        if final_sample >= n_samples_split:
            final_sample = n_samples_split
            batch_size = final_sample - init_sample
            self.it = 0
        # Recovers a batch of data
        X_batch, Y_batch = self.dataset.getXY(self.set_split,
                                              batch_size,  # This batch_size value is self.batch_size * joint_batches
                                              normalization_type=self.params['normalization_type'],
                                              normalization=self.params['normalization'],
                                              meanSubstraction=self.params['mean_substraction'],
                                              dataAugmentation=data_augmentation)

        self.X_maxibatch = X_batch
        self.Y_maxibatch = Y_batch

    def reset(self):
        self.retrieve_maxibatch()
        text_Y_batch = self.Y_maxibatch[0][1]  # just use mask
        batch_lengths = np.asarray([int(np.sum(cc)) for cc in text_Y_batch])
        self.tidx = batch_lengths.argsort()
        self.curr_idx = 0

    def generator(self):
        """
        Gets and processes the data
        :return: generator with the data
        """
        while True:
            new_X = []
            new_Y = []
            next_idx = min(self.curr_idx + self.batch_size, len(self.tidx))
            self.batch_tidx = self.tidx[self.curr_idx:next_idx]
            for x_input_idx in range(len(self.X_maxibatch)):
                x_to_add = [self.X_maxibatch[x_input_idx][i] for i in self.batch_tidx]
                new_X.append(np.asarray(x_to_add))

            for y_input_idx in range(len(self.Y_maxibatch)):
                Y_batch_ = []
                for data_mask_idx in range(len(self.Y_maxibatch[y_input_idx])):
                    y_to_add = np.asarray([self.Y_maxibatch[y_input_idx][data_mask_idx][i] for i in self.batch_tidx])
                    Y_batch_.append(y_to_add)
                new_Y.append(tuple(Y_batch_))
            data = self.net.prepareData(new_X, new_Y)
            self.curr_idx = next_idx
            if self.curr_idx >= len(self.tidx):
                self.reset()
            yield (data)


# ------------------------------------------------------- #
#       MAIN CLASS
# ------------------------------------------------------- #
class Dataset(object):
    """
    Class for defining instances of databases adapted for Keras. It includes several utility functions for
    easily managing data splits, image loading, mean calculation, etc.
    """

    def __init__(self, name, path, silence=False):
        """
        Dataset initializer
        :param name: Dataset name
        :param path: Path to the folder where the images are stored
        :param silence: Verbosity
        """
        # Dataset name
        self.name = name
        # Path to the folder where the images are stored
        self.path = path

        # If silence = False, some informative sentences will be printed while using the "Dataset" object instance
        self.silence = silence

        # Variable for storing external extra variables
        self.extra_variables = dict()

        # Data loading parameters
        # Lock for threads synchronization
        self.__lock_read = threading.Lock()

        # Indicators for knowing if the data [X, Y] has been loaded for each data split
        self.loaded_train = [False, False]
        self.loaded_val = [False, False]
        self.loaded_test = [False, False]
        self.len_train = 0
        self.len_val = 0
        self.len_test = 0

        # Initialize dictionaries of samples
        self.X_train = dict()
        self.X_val = dict()
        self.X_test = dict()
        self.Y_train = dict()
        self.Y_val = dict()
        self.Y_test = dict()

        # Optionally, we point to the raw files. Note that these are not inputs/outputs of the dataset.
        # That means, we won't pre/post process the content of these files in the Dataset class.
        self.loaded_raw_train = [False, False]
        self.loaded_raw_val = [False, False]
        self.loaded_raw_test = [False, False]

        self.X_raw_train = dict()
        self.X_raw_val = dict()
        self.X_raw_test = dict()
        self.Y_raw_train = dict()
        self.Y_raw_val = dict()
        self.Y_raw_test = dict()

        #################################################

        # Parameters for managing all the inputs and outputs
        # List of identifiers for the inputs and outputs and their respective types 
        # (which will define the preprocessing applied)
        self.ids_inputs = []
        self.types_inputs = []  # see accepted types in self.__accepted_types_inputs
        self.inputs_data_augmentation_types = dict()  # see accepted types in self._available_augm_<input_type>
        self.optional_inputs = []

        self.ids_outputs = []
        self.types_outputs = []  # see accepted types in self.__accepted_types_outputs
        self.sample_weights = dict()  # Choose whether we should compute output masks or not

        # List of implemented input and output data types
        self.__accepted_types_inputs = ['raw-image', 'image-features',
                                        'video', 'video-features',
                                        'text',
                                        'id', 'ghost', 'file-name']
        self.__accepted_types_outputs = ['categorical', 'binary',
                                         'real',
                                         'text', 'dense_text',  # TODO: Document dense_text type!
                                         '3DLabel', '3DSemanticLabel',
                                         'id', 'file-name']
        #    inputs/outputs with type 'id' are only used for storing external identifiers for your data
        #    they will not be used in any way. IDs must be stored in text files with a single id per line

<<<<<<< HEAD
        # List of implem ented input normalization functions
=======
        # List of implemented input normalization functions
>>>>>>> b21feaa3
        self.__available_norm_im_vid = ['0-1', '(-1)-1']  # 'image' and 'video' only
        self.__available_norm_feat = ['L2']  # 'image-features' and 'video-features' only

        # List of implemented input data augmentation functions
        self.__available_augm_vid_feat = ['random_selection', 'noise']  # 'video-features' only
        #################################################

        # Parameters used for inputs/outputs of type 'text'
        self.extra_words = {'<pad>': 0, '<unk>': 1, '<null>': 2}  # extra words introduced in all vocabularies
        self.vocabulary = dict()  # vocabularies (words2idx and idx2words)
        self.max_text_len = dict()  # number of words accepted in a 'text' sample
        self.vocabulary_len = dict()  # number of words in the vocabulary
        self.text_offset = dict()  # number of timesteps that the text is shifted (to the right)
        self.fill_text = dict()  # text padding mode
        self.pad_on_batch = dict()  # text padding mode: If pad_on_batch, the sample will have the maximum length
        # of the current batch. Else, it will have a fixed length (max_text_len)
        self.words_so_far = dict()  # if True, each sample will be represented as the complete set of words until
        # the point defined by the timestep dimension
        # (e.g. t=0 'a', t=1 'a dog', t=2 'a dog is', etc.)
        self.mapping = dict()  # Source -- Target predefined word mapping
        self.BPE = None  # Byte Pair Encoding instance
        self.BPE_separator = None
        self.BPE_built = False
        self.moses_tokenizer = None
        self.moses_detokenizer = False
        self.moses_tokenizer_built = None
        self.moses_detokenizer_built = False
        #################################################

        # Parameters used for inputs of type 'video' or 'video-features'
        self.counts_frames = dict()
        self.paths_frames = dict()
        self.max_video_len = dict()
        #################################################

        # Parameters used for inputs of type 'image-features' or 'video-features'
        self.features_lengths = dict()
        #################################################

        # Parameters used for inputs of type 'raw-image'
        # Image resize dimensions used for all the returned images
        self.img_size = dict()
        # Image crop dimensions for the returned images
        self.img_size_crop = dict()
        # Training mean image
        self.train_mean = dict()
        # Whether they are RGB images (or grayscale)
        self.use_RGB = dict()
        #################################################

        # Parameters used for outputs of type 'categorical', '3DLabels' or '3DSemanticLabel'
        self.classes = dict()
        self.dic_classes = dict()
        #################################################

        # Parameters used for outputs of type '3DLabels' or '3DSemanticLabel'
        self.id_in_3DLabel = dict()
        self.num_poolings_model = dict()
        #################################################

        # Parameters used for outputs of type '3DSemanticLabel'
        self.semantic_classes = dict()
        #################################################

        # Parameters used for outputs of type 'sparse'
        self.sparse_binary = dict()
        #################################################
        # Set and reset counters to start loading data in batches
        self.last_train = 0
        self.last_val = 0
        self.last_test = 0
        self.resetCounters()

    def shuffleTraining(self):
        """
        Applies a random shuffling to the training samples.
        """
        if not self.silence:
            logging.info("Shuffling training samples.")

        # Shuffle
        num = self.len_train
        shuffled_order = random.sample([i for i in range(num)], num)

        # Process each input sample
        for id in self.X_train.keys():
            self.X_train[id] = [self.X_train[id][s] for s in shuffled_order]
        # Process each output sample
        for id in self.Y_train.keys():
            self.Y_train[id] = [self.Y_train[id][s] for s in shuffled_order]

        if not self.silence:
            logging.info("Shuffling training done.")

    def keepTopOutputs(self, set_name, id_out, n_top):
        self.__checkSetName(set_name)

        if id_out not in self.ids_outputs:
            raise Exception("The parameter 'id_out' must specify a valid id for an output of the dataset.\n"
                            "Error produced because parameter %s was not in %s" % (id_out, self.ids_outputs))

        logging.info('Keeping top ' + str(n_top) + ' outputs from the ' + set_name + ' set and removing the rest.')

        # Sort outputs by number of occurrences
        samples = None
        exec ('samples = self.Y_' + set_name)
        count = Counter(samples[id_out])
        most_frequent = sorted(count.items(), key=lambda x: x[1], reverse=True)[:n_top]
        most_frequent = [m[0] for m in most_frequent]

        # Select top samples
        kept = []
        for i, s in enumerate(samples[id_out]):
            if s in most_frequent:
                kept.append(i)

        # Remove non-top samples
        # Inputs
        ids = None
        exec ('ids = self.X_' + set_name + '.keys()')
        for id in ids:
            exec ('self.X_' + set_name + '[' + id + '] = [self.X_' + set_name + '[id][k] for k in kept]')
        # Outputs
        exec ('ids = self.Y_' + set_name + '.keys()')
        for id in ids:
            exec ('self.Y_' + set_name + '[' + id + '] = [self.Y_' + set_name + '[id][k] for k in kept]')
        new_len = len(samples[id_out])
        exec ('self.len_' + set_name + ' = new_len')

        self.__checkLengthSet(set_name)

        logging.info(str(new_len) + ' samples remaining after removal.')

    # ------------------------------------------------------- #
    #       GENERAL SETTERS
    #           classes list, train, val and test set, etc.
    # ------------------------------------------------------- #

    def resetCounters(self, set_name="all"):
        """
        Resets some basic counter indices for the next samples to read.
        """
        if set_name == "all":
            self.last_train = 0
            self.last_val = 0
            self.last_test = 0
        else:
            self.__checkSetName(set_name)
            exec ('self.last_' + set_name + '=0')

    def setSilence(self, silence):
        """
        Changes the silence mode of the 'Dataset' instance.
        """
        self.silence = silence

    def setListGeneral(self, path_list, split=None, shuffle=True, type='raw-image', id='image'):
        """
        Deprecated
        """
        if split is None:
            split = [0.8, 0.1, 0.1]
        logging.info("WARNING: The method setListGeneral() is deprecated, consider using setInput() instead.")
        self.setInput(path_list, split, type=type, id=id)

    def setList(self, path_list, set_name, type='raw-image', id='image'):
        """
        DEPRECATED
        """
        logging.info("WARNING: The method setList() is deprecated, consider using setInput() instead.")
        self.setInput(path_list, set_name, type, id)

    def setRawInput(self, path_list, set_name, type='file-name', id='raw-text', overwrite_split=False):
        """
        Loads a list which can contain all samples from either the 'train', 'val', or
        'test' set splits (specified by set_name).

        # General parameters
        :param overwrite_split:
        :param path_list: Path to a text file containing the paths to the images or a python list of paths
        :param set_name: identifier of the set split loaded ('train', 'val' or 'test')
        :param type: identifier of the type of input we are loading
                     (see self.__accepted_types_inputs for accepted types)
        :param id: identifier of the input data loaded
        """
        self.__checkSetName(set_name)

        # Insert type and id of input data
        keys_X_set = eval('self.X_raw_' + set_name + '.keys()')
        if id not in self.ids_inputs or overwrite_split:
            self.ids_inputs.append(id)
            self.types_inputs.append(type)
            if id not in self.optional_inputs:
                self.optional_inputs.append(id)  # This is always optional
        elif id in keys_X_set and not overwrite_split:
            raise Exception('An input with id "' + id + '" is already loaded into the Database.')

        if type not in self.__accepted_types_inputs:
            raise NotImplementedError(
                'The input type "' + type + '" is not implemented. The list of valid types are the following: ' + str(
                    self.__accepted_types_inputs))

        exec ('self.X_raw_' + set_name + '[id] = path_list')
        exec ('self.loaded_raw_' + set_name + '[0] = True')
        if not self.silence:
            logging.info('Loaded "' + set_name + '" set inputs of type "' + type + '" with id "' + id + '".')

    def setInput(self, path_list, set_name, type='raw-image', id='image', repeat_set=1, required=True,
                 overwrite_split=False, normalization_types=None, data_augmentation_types=None,
                 add_additional=False,
                 img_size=None, img_size_crop=None, use_RGB=True,
                 # 'raw-image' / 'video'   (height, width, depth)
                 max_text_len=35, tokenization='tokenize_none', offset=0, fill='end', min_occ=0,  # 'text'
                 pad_on_batch=True, build_vocabulary=False, max_words=0, words_so_far=False,  # 'text'
                 bpe_codes=None, separator='@@',  # 'text'
                 feat_len=1024,  # 'image-features' / 'video-features'
                 max_video_len=26  # 'video'
                 ):
        """
        Loads a list which can contain all samples from either the 'train', 'val', or
        'test' set splits (specified by set_name).

        # General parameters

        :param use_RGB:
        :param path_list: can either be a path to a text file containing the
                          paths to the images or a python list of paths
        :param set_name: identifier of the set split loaded ('train', 'val' or 'test')
        :param type: identifier of the type of input we are loading
                     (accepted types can be seen in self.__accepted_types_inputs)
        :param id: identifier of the input data loaded
        :param repeat_set: repeats the inputs given (useful when we have more outputs than inputs).
                           Int or array of ints.
        :param required: flag for optional inputs
        :param overwrite_split: indicates that we want to overwrite the data with
                                id that was already declared in the dataset
        :param normalization_types: type of normalization applied to the current input
                                    if we activate the data normalization while loading
        :param data_augmentation_types: type of data augmentation applied to the current
                                        input if we activate the data augmentation while loading
        :param add_additional: adds additional data to an already existent input ID


        # 'raw-image'-related parameters

        :param img_size: size of the input images (any input image will be resized to this)
        :param img_size_crop: size of the cropped zone (when dataAugmentation=False the central crop will be used)


        # 'text'-related parameters

        :param tokenization: type of tokenization applied (must be declared as a method of this class)
                             (only applicable when type=='text').
        :param build_vocabulary: whether a new vocabulary will be built from the loaded data or not
                                 (only applicable when type=='text'). A previously calculated vocabulary will be used
                                 if build_vocabulary is an 'id' from a previously loaded input/output
        :param max_text_len: maximum text length, the rest of the data will be padded with 0s
                            (only applicable if the output data is of type 'text').
        :param max_words: a maximum of 'max_words' words from the whole vocabulary will
                          be chosen by number or occurrences
        :param offset: number of timesteps that the text is shifted to the right
                      (for sequential conditional models, which take as input the previous output)
        :param fill: select whether padding before or after the sequence
        :param min_occ: minimum number of occurrences allowed for the words in the vocabulary. (default = 0)
        :param pad_on_batch: the batch timesteps size will be set to the length of the largest sample +1 if
                            True, max_len will be used as the fixed length otherwise
        :param words_so_far: if True, each sample will be represented as the complete set of words until the point
                            defined by the timestep dimension (e.g. t=0 'a', t=1 'a dog', t=2 'a dog is', etc.)
        :param bpe_codes: Codes used for applying BPE encoding.
        :param separator: BPE encoding separator.

        # 'image-features' and 'video-features'- related parameters

        :param feat_len: size of the feature vectors for each dimension.
                         We must provide a list if the features are not vectors.


        # 'video'-related parameters
        :param max_video_len: maximum video length, the rest of the data will be padded with 0s
                              (only applicable if the input data is of type 'video' or video-features').
        """
        self.__checkSetName(set_name)
        if img_size is None:
            img_size = [256, 256, 3]

        if img_size_crop is None:
            img_size_crop = [227, 227, 3]
        # Insert type and id of input data
        keys_X_set = eval('self.X_' + set_name + '.keys()')
        if id not in self.ids_inputs:
            self.ids_inputs.append(id)
            self.types_inputs.append(type)
        elif id in keys_X_set and not overwrite_split and not add_additional:
            raise Exception('An input with id "' + id + '" is already loaded into the Database.')

        if not required and id not in self.optional_inputs:
            self.optional_inputs.append(id)

        if type not in self.__accepted_types_inputs:
            raise NotImplementedError(
                'The input type "' + type + '" is not implemented. The list of valid types are the following: ' + str(
                    self.__accepted_types_inputs))

        # Preprocess the input data depending on its type
        if type == 'raw-image':
            data = self.preprocessImages(path_list, id, set_name, img_size, img_size_crop, use_RGB)
        elif type == 'video':
            data = self.preprocessVideos(path_list, id, set_name, max_video_len, img_size, img_size_crop)
        elif type == 'text' or type == 'dense_text':
            if self.max_text_len.get(id) is None:
                self.max_text_len[id] = dict()
            data = self.preprocessText(path_list, id, set_name, tokenization, build_vocabulary, max_text_len,
                                       max_words, offset, fill, min_occ, pad_on_batch, words_so_far,
                                       bpe_codes=bpe_codes, separator=separator)
        elif type == 'image-features':
            data = self.preprocessFeatures(path_list, id, set_name, feat_len)
        elif type == 'video-features':
            # Check if the chosen data augmentation types exists
            if data_augmentation_types is not None:
                for da in data_augmentation_types:
                    if da not in self.__available_augm_vid_feat:
                        raise NotImplementedError(
                            'The chosen data augmentation type ' + da +
                            ' is not implemented for the type "video-features".')
            self.inputs_data_augmentation_types[id] = data_augmentation_types
            data = self.preprocessVideoFeatures(path_list, id, set_name, max_video_len, img_size, img_size_crop,
                                                feat_len)
        elif type == 'id':
            data = self.preprocessIDs(path_list, id, set_name)
        elif type == 'ghost':
            data = []

        if isinstance(repeat_set, list) or isinstance(repeat_set, (np.ndarray, np.generic)) or repeat_set > 1:
            data = list(np.repeat(data, repeat_set))

        self.__setInput(data, set_name, type, id, overwrite_split, add_additional)

    def __setInput(self, set, set_name, type, id, overwrite_split, add_additional):
        if add_additional:
            exec ('self.X_' + set_name + '[id] += set')
        else:
            exec ('self.X_' + set_name + '[id] = set')
        exec ('self.loaded_' + set_name + '[0] = True')
        if id not in self.optional_inputs:
            exec ('self.len_' + set_name + ' = len(self.X_' + set_name + '[id])')
            if not overwrite_split and not add_additional:
                self.__checkLengthSet(set_name)

        if not self.silence:
            logging.info(
                'Loaded "' + set_name + '" set inputs of type "' + type + '" with id "' + id + '" and length ' + str(
                    eval('self.len_' + set_name)) + '.')

    def removeInput(self, set_name, id='label', type='categorical'):
        # Ensure that the output exists before removing it
        keys_X_set = eval('self.X_' + set_name + '.keys()')
        if id in self.ids_inputs:
            ind_remove = self.ids_inputs.index(id)
            del self.ids_inputs[ind_remove]
            del self.types_inputs[ind_remove]
            exec ('del self.X_' + set_name + '[id]')
        elif id not in keys_X_set:
            raise Exception('An input with id "' + id + '" does not exist in the Database.')
        if not self.silence:
            logging.info('Removed "' + set_name + '" set input of type "' + type + '" with id "' + id + '.')

    def setLabels(self, labels_list, set_name, type='categorical', id='label'):
        """
            DEPRECATED
        """
        logging.info("WARNING: The method setLabels() is deprecated, consider using setOutput() instead.")
        self.setOutput(labels_list, set_name, type=type, id=id)

    def setRawOutput(self, path_list, set_name, type='file-name', id='raw-text', overwrite_split=False,
                     add_additional=False):
        """
        Loads a list which can contain all samples from either the 'train', 'val', or
        'test' set splits (specified by set_name).

        # General parameters
        :param overwrite_split:
        :param add_additional:
        :param path_list: can either be a path to a text file containing the paths to
                              the images or a python list of paths
        :param set_name: identifier of the set split loaded ('train', 'val' or 'test')
        :param type: identifier of the type of input we are loading
                         (accepted types can be seen in self.__accepted_types_inputs)
        :param id: identifier of the input data loaded
        """
        self.__checkSetName(set_name)

        # Insert type and id of input data
        keys_Y_set = eval('self.Y_raw_' + set_name + '.keys()')
        if id not in self.ids_inputs:
            self.ids_inputs.append(id)
            self.types_inputs.append(type)
            if id not in self.optional_inputs:
                self.optional_inputs.append(id)  # This is always optional

        elif id in keys_Y_set and (not overwrite_split or not add_additional):
            raise Exception('An input with id "' + id + '" is already loaded into the Database.')

        if type not in self.__accepted_types_inputs:
            raise NotImplementedError(
                'The input type "' + type + '" is not implemented. The list of valid types are the following: ' + str(
                    self.__accepted_types_inputs))

        exec ('self.Y_raw_' + set_name + '[id] = path_list')
        exec ('self.loaded_raw_' + set_name + '[1] = True')

        if not self.silence:
            logging.info('Loaded "' + set_name + '" set inputs of type "' + type + '" with id "' + id + '".')

    def setOutput(self, path_list, set_name, type='categorical', id='label', repeat_set=1, overwrite_split=False,
                  add_additional=False,
                  sample_weights=False,
                  tokenization='tokenize_none', max_text_len=0, offset=0, fill='end', min_occ=0,  # 'text'
                  pad_on_batch=True, words_so_far=False, build_vocabulary=False, max_words=0,  # 'text'
                  bpe_codes=None, separator='@@',  # 'text'
                  associated_id_in=None, num_poolings=None,  # '3DLabel' or '3DSemanticLabel'
                  sparse=False,  # 'binary'
                  ):
        """
        Loads a set of output data, usually (type=='categorical') referencing values in self.classes (starting from 0)

        # General parameters

        :param path_list: can either be a path to a text file containing the labels or a python list of labels.
        :param set_name: identifier of the set split loaded ('train', 'val' or 'test').
        :param type: identifier of the type of input we are loading
                     (accepted types can be seen in self.__accepted_types_outputs).
        :param id: identifier of the input data loaded.
        :param repeat_set: repeats the outputs given
                           (useful when we have more inputs than outputs). Int or array of ints.
        :param overwrite_split: indicates that we want to overwrite
                                the data with id that was already declared in the dataset
        :param add_additional: adds additional data to an already existent output ID
        :param sample_weights: switch on/off sample weights usage for the current output

            # 'text'-related parameters

        :param tokenization: type of tokenization applied (must be declared as a method of this class)
                             (only applicable when type=='text').
        :param build_vocabulary: whether a new vocabulary will be built from the loaded data or not
                                (only applicable when type=='text').
        :param max_text_len: maximum text length, the rest of the data will be padded with 0s
                            (only applicable if the output data is of type 'text').
                             Set to 0 if the whole sentence will be used as an output class.
        :param max_words: a maximum of 'max_words' words from the whole vocabulary will
                          be chosen by number or occurrences
        :param offset: number of timesteps that the text is shifted to the right
                       (for sequential conditional models, which take as input the previous output)
        :param fill: select whether padding before or after the sequence
        :param min_occ: minimum number of occurrences allowed for the words in the vocabulary. (default = 0)
        :param pad_on_batch: the batch timesteps size will be set to the length of the largest sample +1
                             if True, max_len will be used as the fixed length otherwise
        :param words_so_far: if True, each sample will be represented as the complete set of words until the point
                             defined by the timestep dimension (e.g. t=0 'a', t=1 'a dog', t=2 'a dog is', etc.)
        :param bpe_codes: Codes used for applying BPE encoding.
        :param separator: BPE encoding separator.

            # '3DLabel' or '3DSemanticLabel'-related parameters

        :param associated_id_in: id of the input 'raw-image' associated to the inputted 3DLabels or 3DSemanticLabel
        :param num_poolings: number of pooling layers used in the model (used for calculating output dimensions)

            # 'binary'-related parameters

        :param sparse: indicates if the data is stored as a list of lists with class indices,
                       e.g. [[4, 234],[87, 222, 4568],[3],...]

        """
        self.__checkSetName(set_name)

        # Insert type and id of output data
        keys_Y_set = eval('self.Y_' + set_name + '.keys()')
        if id not in self.ids_outputs:
            self.ids_outputs.append(id)
            self.types_outputs.append(type)
        elif id in keys_Y_set and not overwrite_split and not add_additional:
            raise Exception('An output with id "' + id + '" is already loaded into the Database.')

        if type not in self.__accepted_types_outputs:
            raise NotImplementedError(
                'The output type "' + type + '" is not implemented. The list of valid types are the following: ' + str(
                    self.__accepted_types_outputs))

        # Preprocess the output data depending on its type
        if type == 'categorical':
            self.setClasses(path_list, id)
            data = self.preprocessCategorical(path_list, id,
                                              sample_weights=True if sample_weights and set_name == 'train' else False)
        elif type == 'text' or type == 'dense_text':
            if self.max_text_len.get(id) is None:
                self.max_text_len[id] = dict()
            data = self.preprocessText(path_list, id, set_name, tokenization, build_vocabulary, max_text_len,
                                       max_words, offset, fill, min_occ, pad_on_batch, words_so_far,
                                       bpe_codes=bpe_codes, separator=separator)
        elif type == 'binary':
            data = self.preprocessBinary(path_list, id, sparse)
        elif type == 'real':
            data = self.preprocessReal(path_list)
        elif type == 'id':
            data = self.preprocessIDs(path_list, id, set_name)
        elif type == '3DLabel':
            data = self.preprocess3DLabel(path_list, id, associated_id_in, num_poolings)
        elif type == '3DSemanticLabel':
            data = self.preprocess3DSemanticLabel(path_list, id, associated_id_in, num_poolings)

        if isinstance(repeat_set, list) or isinstance(repeat_set, (np.ndarray, np.generic)) or repeat_set > 1:
            data = list(np.repeat(data, repeat_set))
        if self.sample_weights.get(id) is None:
            self.sample_weights[id] = dict()
        self.sample_weights[id][set_name] = sample_weights
        self.__setOutput(data, set_name, type, id, overwrite_split, add_additional)

    def __setOutput(self, labels, set_name, type, id, overwrite_split, add_additional):
        if add_additional:
            exec ('self.Y_' + set_name + '[id] += labels')
        else:
            exec ('self.Y_' + set_name + '[id] = labels')
        exec ('self.loaded_' + set_name + '[1] = True')
        exec ('self.len_' + set_name + ' = len(self.Y_' + set_name + '[id])')
        if not overwrite_split and not add_additional:
            self.__checkLengthSet(set_name)

        if not self.silence:
            logging.info(
                'Loaded "' + set_name + '" set outputs of type "' + type + '" with id "' + id + '" and length ' + str(
                    eval('self.len_' + set_name)) + '.')

    def removeOutput(self, set_name, id='label', type='categorical'):
        # Ensure that the output exists before removing it
        keys_Y_set = eval('self.Y_' + set_name + '.keys()')
        if id in self.ids_outputs:
            ind_remove = self.ids_outputs.index(id)
            del self.ids_outputs[ind_remove]
            del self.types_outputs[ind_remove]
            exec ('del self.Y_' + set_name + '[id]')
        elif id not in keys_Y_set:
            raise Exception('An output with id "' + id + '" does not exist in the Database.')
        if not self.silence:
            logging.info('Removed "' + set_name + '" set outputs of type "' + type + '" with id "' + id + '.')

    # ------------------------------------------------------- #
    #       TYPE 'categorical' SPECIFIC FUNCTIONS
    # ------------------------------------------------------- #

    def setClasses(self, path_classes, id):
        """
        Loads the list of classes of the dataset.
        Each line must contain a unique identifier of the class.

        :param path_classes: Path to a text file with the classes or an instance of the class list.
        :param id: Dataset id

        :return: None
        """

        if isinstance(path_classes, str) and os.path.isfile(path_classes):
            classes = []
            with open(path_classes, 'r') as list_:
                for line in list_:
                    classes.append(line.rstrip('\n'))
            self.classes[id] = classes
        elif isinstance(path_classes, list):
            self.classes[id] = path_classes
        else:
            raise Exception('Wrong type for "path_classes".'
                            ' It must be a path to a text file with the classes or an instance of the class list.\n'
                            'It currently is: %s' % str(path_classes))

        self.dic_classes[id] = dict()
        for c in range(len(self.classes[id])):
            self.dic_classes[id][self.classes[id][c]] = c

        if not self.silence:
            logging.info('Loaded classes list with ' + str(len(self.dic_classes[id])) + " different labels.")

    def preprocessCategorical(self, labels_list, id, sample_weights=False):
        """
        Preprocesses categorical data.

        :param id:
        :param sample_weights:
        :param labels_list: Label list. Given as a path to a file or as an instance of the class list.

        :return: Preprocessed labels.
        """

        if isinstance(labels_list, str) and os.path.isfile(labels_list):
            labels = []
            with open(labels_list, 'r') as list_:
                for line in list_:
                    labels.append(int(line.rstrip('\n')))
        elif isinstance(labels_list, list):
            labels = labels_list
        else:
            raise Exception('Wrong type for "labels_list". '
                            'It must be a path to a text file with the labels or an instance of the class list.\n'
                            'It currently is: %s' % str(labels_list))

        if sample_weights:
            n_classes = len(set(labels))
            counts_per_class = np.zeros((n_classes,))
            for lab in labels:
                counts_per_class[lab] += 1

            # Apply balanced weights per class
            inverse_counts_per_class = [sum(counts_per_class) - c_i for c_i in counts_per_class]
            weights_per_class = [float(c_i) / sum(inverse_counts_per_class) for c_i in inverse_counts_per_class]
            self.extra_variables['class_weights_' + id] = weights_per_class

        return labels

    @staticmethod
    def loadCategorical(y_raw, nClasses):
        y = to_categorical(y_raw, nClasses).astype(np.uint8)
        return y

    # ------------------------------------------------------- #
    #       TYPE 'binary' SPECIFIC FUNCTIONS
    # ------------------------------------------------------- #

    def preprocessBinary(self, labels_list, id, sparse):
        """
        Preprocesses binary classes.

        :param id:
        :param labels_list: Binary label list given as an instance of the class list.
        :param sparse: indicates if the data is stored as a list of lists with class indices,
                        e.g. [[4, 234],[87, 222, 4568],[3],...]

        :return: Preprocessed labels.
        """
        if not isinstance(labels_list, list):
            raise Exception('Wrong type for "path_list". It must be an instance of the class list.')

        if sparse:
            labels = labels_list
        else:  # convert to sparse representation
            labels = [[str(i) for i, x in enumerate(y) if x == 1] for y in labels_list]
        self.sparse_binary[id] = True

        unique_label_set = []
        for sample in labels:
            if sample not in unique_label_set:
                unique_label_set.append(sample)
        y_vocab = ['::'.join(sample) for sample in unique_label_set]

        self.build_vocabulary(y_vocab, id, split_symbol='::', use_extra_words=False, is_val=True)

        return labels

    def loadBinary(self, y_raw, id):

        try:
            sparse = self.sparse_binary[id]
        except:  # allows backwards compatibility
            sparse = False

        if sparse:  # convert sparse into numpy array
            n_samples = len(y_raw)
            voc = self.vocabulary[id]['words2idx']
            num_words = len(voc.keys())
            y = np.zeros((n_samples, num_words), dtype=np.uint8)
            for i, y_ in enumerate(y_raw):
                for elem in y_:
                    y[i, voc[elem]] = 1
        else:
            y = np.array(y_raw).astype(np.uint8)

        return y

    # ------------------------------------------------------- #
    #       TYPE 'real' SPECIFIC FUNCTIONS
    # ------------------------------------------------------- #

    @staticmethod
    def preprocessReal(labels_list):
        """
        Preprocesses real classes.

        :param labels_list: Label list. Given as a path to a file or as an instance of the class list.

        :return: Preprocessed labels.
        """
        if isinstance(labels_list, str) and os.path.isfile(labels_list):
            labels = []
            with open(labels_list, 'r') as list_:
                for line in list_:
                    labels.append(int(line.rstrip('\n')))
        elif isinstance(labels_list, list):
            labels = labels_list
        else:
            raise Exception('Wrong type for "labels_list". '
                            'It must be a path to a text file with real values or an instance of the class list.\n'
                            'It currently is: %s' % str(labels_list))

        return labels

    # ------------------------------------------------------- #
    #       TYPE 'features' SPECIFIC FUNCTIONS
    # ------------------------------------------------------- #

    def preprocessFeatures(self, path_list, id, set_name, feat_len):
        """
        Preprocesses features. We should give a path to a text file where each line must contain a path to a .npy file
        storing a feature vector. Alternatively "path_list" can be an instance of the class list.

        :param path_list: Path to a text file where each line must contain a path to a .npy file
                          storing a feature vector. Alternatively, instance of the class list.
        :param id: Dataset id
        :param set_name: Used?
        :param feat_len: Length of features. If all features have the same length, given as a number. Otherwise, list.

        :return: Preprocessed features
        """
        # file with a list, each line being a path to a .npy file with a feature vector
        if isinstance(path_list, str) and os.path.isfile(path_list):
            data = []
            with open(path_list, 'r') as list_:
                for line in list_:
                    # data.append(np.fromstring(line.rstrip('\n'), sep=','))
                    data.append(line.rstrip('\n'))
        elif isinstance(path_list, list):
            data = path_list
        else:
            raise Exception(
                'Wrong type for "path_list". It must be a path to a text file. Each line must contain a path'
                ' to a .npy file storing a feature vector. Alternatively "path_list"'
                ' can be an instance of the class list.\n'
                'Currently it is: %s .' % str(path_list))

        if not isinstance(feat_len, list):
            feat_len = [feat_len]
        self.features_lengths[id] = feat_len

        return data

    def loadFeatures(self, X, feat_len, normalization_type='L2', normalization=False, loaded=False, external=False,
                     data_augmentation=True):
        """
        Loads and normalizes features.

        :param X: Features to load.
        :param feat_len: Length of the features.
        :param normalization_type: Normalization to perform to the features (see: self.__available_norm_feat)
        :param normalization: Whether to normalize or not the features.
        :param loaded: Flag that indicates if these features have been already loaded.
        :param external: Boolean indicating if the paths provided in 'X' are absolute paths to external images
        :param data_augmentation: Perform data augmentation (with mean=0.0, std_dev=0.01)

        :return: Loaded features as numpy array
        """
        if normalization and normalization_type not in self.__available_norm_feat:
            raise NotImplementedError(
                'The chosen normalization type ' + normalization_type +
                ' is not implemented for the type "image-features" and "video-features".')

        n_batch = len(X)
        features = np.zeros(tuple([n_batch] + feat_len))

        for i, feat in enumerate(X):
            if not external:
                feat = self.path + '/' + feat

            feat = np.load(feat)

            if data_augmentation:
                noise_mean = 0.0
                noise_dev = 0.01
                noise = np.random.normal(noise_mean, noise_dev, feat.shape)
                feat += noise

            if normalization:
                if normalization_type == 'L2':
                    feat /= np.linalg.norm(feat, ord=2)

            features[i] = feat

        return np.array(features)

    # ------------------------------------------------------- #
    #       TYPE 'text' SPECIFIC FUNCTIONS
    # ------------------------------------------------------- #

    def preprocessText(self, annotations_list, id, set_name, tokenization, build_vocabulary, max_text_len,
                       max_words, offset, fill, min_occ, pad_on_batch, words_so_far, bpe_codes=None, separator='@@'):
        """
        Preprocess 'text' data type: Builds vocabulary (if necessary) and preprocesses the sentences.
        Also sets Dataset parameters.

        :param annotations_list: Path to the sentences to process.
        :param id: Dataset id of the data.
        :param set_name: Name of the current set ('train', 'val', 'test')
        :param tokenization: Tokenization to perform.
        :param build_vocabulary: Whether we should build a vocabulary for this text or not.
        :param max_text_len: Maximum length of the text. If max_text_len == 0, we treat the full sentence as a class.
        :param max_words: Maximum number of words to include in the dictionary.
        :param offset: Text shifting.
        :param fill: Whether we path with zeros at the beginning or at the end of the sentences.
        :param min_occ: Minimum occurrences of each word to be included in the dictionary.
        :param pad_on_batch: Whether we get sentences with length of the maximum length of the
                             minibatch or sentences with a fixed (max_text_length) length.
        :param words_so_far: Experimental feature. Should be ignored.
        :param bpe_codes: Codes used for applying BPE encoding.
        :param separator: BPE encoding separator.

        :return: Preprocessed sentences.
        """
        sentences = []
        if isinstance(annotations_list, str) and os.path.isfile(annotations_list):
            with open(annotations_list, 'r') as list_:
                for line in list_:
                    sentences.append(line.rstrip('\n'))
        elif isinstance(annotations_list, list):
            sentences = annotations_list
        else:
            raise Exception(
                'Wrong type for "annotations_list". '
                'It must be a path to a text file with the sentences or a list of sentences. '
                'It currently is: %s' % (str(annotations_list)))

        # Tokenize sentences
        if max_text_len != 0:  # will only tokenize if we are not using the whole sentence as a class
            # Check if tokenization method exists
            if hasattr(self, tokenization):
                if 'bpe' in tokenization.lower():
                    assert bpe_codes is not None, 'bpe_codes must be specified when applying a BPE tokenization.'
                    self.build_bpe(bpe_codes, separator)
                tokfun = eval('self.' + tokenization)
                if not self.silence:
                    logging.info('\tApplying tokenization function: "' + tokenization + '".')
            else:
                raise Exception('Tokenization procedure "' + tokenization + '" is not implemented.')

            for i in range(len(sentences)):
                sentences[i] = tokfun(sentences[i])
        else:
            tokfun = None

        # Build vocabulary
        error_vocab = False
        if build_vocabulary == True:
            self.build_vocabulary(sentences, id, tokfun, max_text_len != 0, min_occ=min_occ, n_words=max_words,
                                  use_extra_words=(max_text_len != 0))
        elif isinstance(build_vocabulary, str):
            if build_vocabulary in self.vocabulary:
                self.vocabulary[id] = self.vocabulary[build_vocabulary]
                self.vocabulary_len[id] = self.vocabulary_len[build_vocabulary]
                if not self.silence:
                    logging.info('\tReusing vocabulary named "' + build_vocabulary + '" for data with id "' + id + '".')
            else:
                raise Exception('The parameter "build_vocabulary" must be a boolean '
                                'or a str containing an id of the vocabulary we want to copy.\n'
                                'It currently is: %s' % str(build_vocabulary))

        elif isinstance(build_vocabulary, dict):
            self.vocabulary[id] = build_vocabulary
            if not self.silence:
                logging.info('\tReusing vocabulary from dictionary for data with id "' + id + '".')

        if id not in self.vocabulary:
            raise Exception('The dataset must include a vocabulary with'
                            ' id "' + id + '" in order to process the type "text" data. '
                                           'Set "build_vocabulary" to True if you want '
                                           'to use the current data for building the vocabulary.')

        # Store max text len
        self.max_text_len[id][set_name] = max_text_len
        self.text_offset[id] = offset
        self.fill_text[id] = fill
        self.pad_on_batch[id] = pad_on_batch
        self.words_so_far[id] = words_so_far

        return sentences

    def build_vocabulary(self, captions, id, tokfun=None, do_split=True, min_occ=0, n_words=0, split_symbol=' ',
                         use_extra_words=True, is_val=False):
        """
        Vocabulary builder for data of type 'text'

        :param use_extra_words:
        :param captions: Corpus sentences
        :param id: Dataset id of the text
        :param tokfun: Tokenization function. (used?)
        :param do_split: Split sentence by words or use the full sentence as a class.
        :param split_symbol: symbol used for separating the elements in each sentence
        :param min_occ: Minimum occurrences of each word to be included in the dictionary.
        :param n_words: Maximum number of words to include in the dictionary.
        :param is_val: Set to True if the input 'captions' are values and we want to keep them sorted
        :return: None.
        """
        if not self.silence:
            logging.info("Creating vocabulary for data with id '" + id + "'.")

        counters = []
        sentence_counts = []
        counter = Counter()
        sentence_count = 0
        for line in captions:
            if do_split:
                words = line.strip().split(split_symbol)
                counter.update(words)
            else:
                counter.update([line])
            sentence_count += 1

        if not do_split and not self.silence:
            logging.info('Using whole sentence as a single word.')

        counters.append(counter)
        sentence_counts.append(sentence_count)
        # logging.info("\t %d unique words in %d sentences with a total of %d words." %
        #      (len(counter), sentence_count, sum(counter.values())))

        combined_counter = reduce(add, counters)
        if not self.silence:
            logging.info("\t Total: %d unique words in %d sentences with a total of %d words." %
                         (len(combined_counter), sum(sentence_counts), sum(combined_counter.values())))

        # keep only words with less than 'min_occ' occurrences
        if min_occ > 1:
            removed = 0
            for k in combined_counter.keys():
                if combined_counter[k] < min_occ:
                    del combined_counter[k]
                    removed += 1
            if not self.silence:
                logging.info("\t Removed %d words with less than %d occurrences. New total: %d." %
                             (removed, min_occ, len(combined_counter)))

        # keep only top 'n_words'
        if n_words > 0:
            if use_extra_words:
                vocab_count = combined_counter.most_common(n_words - len(self.extra_words))
            else:
                vocab_count = combined_counter.most_common(n_words)
            if not self.silence:
                logging.info("Creating dictionary of %s most common words, covering "
                             "%2.1f%% of the text."
                             % (n_words,
                                100.0 * sum([count for word, count in vocab_count]) /
                                sum(combined_counter.values())))
        else:
            if not self.silence:
                logging.info("Creating dictionary of all words")
            vocab_count = counter.most_common()

        dictionary = {}
        for i, (word, count) in enumerate(vocab_count):
            if is_val:
                dictionary[word] = int(word)
            else:
                dictionary[word] = i
            if use_extra_words:
                dictionary[word] += len(self.extra_words)

        if use_extra_words:
            for w, k in self.extra_words.iteritems():
                dictionary[w] = k

        # Store dictionary and append to previously existent if needed.
        if id not in self.vocabulary:
            self.vocabulary[id] = dict()
            self.vocabulary[id]['words2idx'] = dictionary
            inv_dictionary = {v: k for k, v in dictionary.items()}
            self.vocabulary[id]['idx2words'] = inv_dictionary

            self.vocabulary_len[id] = len(vocab_count)
            if use_extra_words:
                self.vocabulary_len[id] += len(self.extra_words)

        else:
            old_keys = self.vocabulary[id]['words2idx'].keys()
            new_keys = dictionary.keys()
            added = 0
            for key in new_keys:
                if key not in old_keys:
                    self.vocabulary[id]['words2idx'][key] = self.vocabulary_len[id]
                    self.vocabulary_len[id] += 1
                    added += 1

            inv_dictionary = {v: k for k, v in self.vocabulary[id]['words2idx'].items()}
            self.vocabulary[id]['idx2words'] = inv_dictionary

            if not self.silence:
                logging.info('Appending ' + str(added) + ' words to dictionary with id "' + id + '".')
                logging.info('\tThe new total is ' + str(self.vocabulary_len[id]) + '.')

    def merge_vocabularies(self, ids):
        """
        Merges the vocabularies from a set of text inputs/outputs into a single one.

        :param ids: identifiers of the inputs/outputs whose vocabularies will be merged
        :return: None
        """
        assert isinstance(ids, list), 'ids must be a list of inputs/outputs identifiers of type text'
        if not self.silence:
            logging.info('Merging vocabularies of the following ids: ' + str(ids))

        # Pick the first vocabulary as reference
        vocab_ref = self.vocabulary[ids[0]]['words2idx']
        next_idx = max(vocab_ref.values()) + 1

        # Merge all vocabularies to the reference
        for i in range(1, len(ids)):
            id = ids[i]
            vocab = self.vocabulary[id]['words2idx']
            for w in vocab.keys():
                if w not in vocab_ref.keys():
                    vocab_ref[w] = next_idx
                    next_idx += 1

        # Also build idx2words
        self.vocabulary[ids[0]]['words2idx'] = vocab_ref
        inv_dictionary = {v: k for k, v in vocab_ref.items()}
        self.vocabulary[ids[0]]['idx2words'] = inv_dictionary
        self.vocabulary_len[ids[0]] = len(self.vocabulary[ids[0]]['words2idx'].keys())

        # Insert in all ids
        for i in range(1, len(ids)):
            self.vocabulary[ids[i]]['words2idx'] = self.vocabulary[ids[0]]['words2idx']
            self.vocabulary[ids[i]]['idx2words'] = self.vocabulary[ids[0]]['idx2words']
            self.vocabulary_len[ids[i]] = self.vocabulary_len[ids[0]]

        if not self.silence:
            logging.info('\tThe new total is ' + str(self.vocabulary_len[ids[0]]) + '.')

    def build_bpe(self, codes, separator='@@', vocabulary=None, glossaries=None):
        """
        Constructs a BPE encoder instance. Currently, vocabulary and glossaries options are not implemented.
        :param codes: File with BPE codes (created by learn_bpe.py)
        :param separator: Separator between non-final subword units (default: '@@'))
        :param vocabulary: Vocabulary file. If provided, this script reverts any merge operations that produce an OOV.
        :param glossaries: The strings provided in glossaries will not be affected
                           by the BPE (i.e. they will neither be broken into subwords,
                           nor concatenated with other subwords.
        :return: None
        """
        from keras_wrapper.extra.external import BPE
        with open(codes, 'r') as cods:
            self.BPE = BPE(cods, separator, vocabulary, glossaries)
        self.BPE_separator = separator
        self.BPE_built = True

    def build_moses_tokenizer(self, language='en'):
        """
        Constructs a Moses tokenizer instance.
        :param language: Tokenizer language.
        :return: None
        """
        import nltk
        try:
            nltk.data.find('misc/perluniprops')
        except LookupError:
            nltk.download('perluniprops')
        try:
            nltk.data.find('corpora/nonbreaking_prefixes')
        except LookupError:
            nltk.download('nonbreaking_prefixes')
        from nltk.tokenize.moses import MosesTokenizer

        self.moses_tokenizer = MosesTokenizer(lang=language)
        self.moses_tokenizer_built = True

    def build_moses_detokenizer(self, language='en'):
        """
        Constructs a BPE encoder instance. Currently, vocabulary and glossaries options are not implemented.
        :param codes: File with BPE codes (created by learn_bpe.py)
        :param separator: Separator between non-final subword units (default: '@@'))
        :param vocabulary: Vocabulary file. If provided, this script reverts any merge operations that produce an OOV.
        :param glossaries: The strings provided in glossaries will not be affected
                           by the BPE (i.e. they will neither be broken into subwords,
                           nor concatenated with other subwords.
        :return: None
        """
        import nltk
        try:
            nltk.data.find('misc/perluniprops')
        except LookupError:
            nltk.download('perluniprops')
        try:
            nltk.data.find('corpora/nonbreaking_prefixes')
        except LookupError:
            nltk.download('nonbreaking_prefixes')
        from nltk.tokenize.moses import MosesDetokenizer
        self.moses_detokenizer = MosesDetokenizer(lang=language)
        self.moses_detokenizer_built = True

    @staticmethod
    def load3DLabels(bbox_list, nClasses, dataAugmentation, daRandomParams, img_size, size_crop, image_list):
        """
        Loads a set of outputs of the type 3DLabel (used for detection)

        :param bbox_list: list of bboxes, labels and original sizes
        :param nClasses: number of different classes to be detected
        :param dataAugmentation: are we applying data augmentation?
        :param daRandomParams: random parameters applied on data augmentation (vflip, hflip and random crop)
        :param img_size: resized applied to input images
        :param size_crop: crop size applied to input images
        :param image_list: list of input images used as identifiers to 'daRandomParams'
        :return: 3DLabels with shape (batch_size, width*height, classes)
        """
        from scipy import misc

        n_samples = len(bbox_list)
        h, w, d = img_size
        h_crop, w_crop, d_crop = size_crop
        labels = np.zeros((n_samples, nClasses, h_crop, w_crop), dtype=np.float32)

        for i in range(n_samples):
            line = bbox_list[i]
            arrayLine = line.split(';')
            arrayBndBox = arrayLine[:-1]
            w_original, h_original, d_original = eval(arrayLine[-1])

            label3D = np.zeros((nClasses, h_original, w_original), dtype=np.float32)

            for array in arrayBndBox:
                bndbox = eval(array)[0]
                idxclass = eval(array)[1]

                # bndbox_ones = np.ones((bndbox[3] - bndbox[1] + 1, bndbox[2] - bndbox[0] + 1))
                # label3D[idxclass, bndbox[1] - 1:bndbox[3], bndbox[0] - 1:bndbox[2]] = bndbox_ones

                bndbox_ones = np.ones((bndbox[2] - bndbox[0] + 1, bndbox[3] - bndbox[1] + 1))
                label3D[idxclass, bndbox[0] - 1:bndbox[2], bndbox[1] - 1:bndbox[3]] = bndbox_ones

            if not dataAugmentation or daRandomParams is None:
                # Resize 3DLabel to crop size.
                for j in range(nClasses):
                    label2D = misc.imresize(label3D[j], (h_crop, w_crop))
                    maxval = np.max(label2D)
                    if maxval > 0:
                        label2D /= maxval
                    labels[i, j] = label2D
            else:
                label3D_rs = np.zeros((nClasses, h_crop, w_crop), dtype=np.float32)
                # Crop the labels (random crop)
                for j in range(nClasses):
                    label2D = misc.imresize(label3D[j], (h, w))
                    maxval = np.max(label2D)
                    if maxval > 0:
                        label2D /= maxval
                    randomParams = daRandomParams[image_list[i]]
                    # Take random crop
                    left = randomParams["left"]
                    right = np.add(left, size_crop[0:2])

                    label2D = label2D[left[0]:right[0], left[1]:right[1]]

                    # Randomly flip (with a certain probability)
                    flip = randomParams["hflip"]
                    prob_flip_horizontal = randomParams["prob_flip_horizontal"]
                    if flip < prob_flip_horizontal:  # horizontal flip
                        label2D = np.fliplr(label2D)
                    flip = randomParams["vflip"]
                    prob_flip_vertical = randomParams["prob_flip_vertical"]
                    if flip < prob_flip_vertical:  # vertical flip
                        label2D = np.flipud(label2D)

                    label3D_rs[j] = label2D

                labels[i] = label3D_rs

        # Reshape labels to (batch_size, width*height, classes) before returning
        labels = np.reshape(labels, (n_samples, nClasses, w_crop * h_crop))
        labels = np.transpose(labels, (0, 2, 1))

        return labels

    def load3DSemanticLabels(self, labeled_images_list, nClasses, classes_to_colour, dataAugmentation, daRandomParams,
                             img_size, size_crop, image_list):
        """
        Loads a set of outputs of the type 3DSemanticLabel (used for semantic segmentation TRAINING)

        :param labeled_images_list: list of labeled images
        :param nClasses: number of different classes to be detected
        :param classes_to_colour: dictionary relating each class id to their corresponding colour in the labeled image
        :param dataAugmentation: are we applying data augmentation?
        :param daRandomParams: random parameters applied on data augmentation (vflip, hflip and random crop)
        :param img_size: resized applied to input images
        :param size_crop: crop size applied to input images
        :param image_list: list of input images used as identifiers to 'daRandomParams'
        :return: 3DSemanticLabels with shape (batch_size, width*height, classes)
        """
        from PIL import Image as pilimage
        from scipy import misc

        n_samples = len(labeled_images_list)
        h, w, d = img_size
        h_crop, w_crop, d_crop = size_crop
        labels = np.zeros((n_samples, nClasses, h_crop, w_crop), dtype=np.float32)

        for i in range(n_samples):
            line = labeled_images_list[i].rstrip('\n')

            # Load labeled GT image
            labeled_im = self.path + '/' + line
            # Check if the filename includes the extension
            [path, filename] = ntpath.split(labeled_im)
            [filename, ext] = os.path.splitext(filename)
            # If it doesn't then we find it
            if not ext:
                filename = fnmatch.filter(os.listdir(path), filename + '*')
                if not filename:
                    raise Exception('Non existent image ' + labeled_im)
                else:
                    labeled_im = path + '/' + filename[0]
            # Read image
            try:
                logging.disable(logging.CRITICAL)
                labeled_im = pilimage.open(labeled_im)
                labeled_im = np.asarray(labeled_im)
                logging.disable(logging.NOTSET)
                labeled_im = misc.imresize(labeled_im, (h, w))
            except:
                logging.info(labeled_im)
                logging.warning("WARNING!")
                logging.warning("Can't load image " + labeled_im)
                labeled_im = np.zeros((h, w))

            label3D = np.zeros((nClasses, h, w), dtype=np.float32)

            # Insert 1s in the corresponding positions for each class
            for class_id, colour in classes_to_colour.iteritems():
                # indices = np.where(np.all(labeled_im == colour, axis=-1))
                indices = np.where(labeled_im == class_id)
                num_vals = len(indices[0])
                if num_vals > 0:
                    for idx_pos in range(num_vals):
                        x, y = indices[0][idx_pos], indices[1][idx_pos]
                        label3D[class_id, x, y] = 1.

            if not dataAugmentation or daRandomParams is None:
                # Resize 3DLabel to crop size.
                for j in range(nClasses):
                    label2D = misc.imresize(label3D[j], (h_crop, w_crop))
                    maxval = np.max(label2D)
                    if maxval > 0:
                        label2D /= maxval
                    labels[i, j] = label2D
            else:
                label3D_rs = np.zeros((nClasses, h_crop, w_crop), dtype=np.float32)
                # Crop the labels (random crop)
                for j in range(nClasses):
                    label2D = misc.imresize(label3D[j], (h, w))
                    maxval = np.max(label2D)
                    if maxval > 0:
                        label2D /= maxval
                    randomParams = daRandomParams[image_list[i]]
                    # Take random crop
                    left = randomParams["left"]
                    right = np.add(left, size_crop[0:2])

                    label2D = label2D[left[0]:right[0], left[1]:right[1]]

                    # Randomly flip (with a certain probability)
                    flip = randomParams["hflip"]
                    prob_flip_horizontal = randomParams["prob_flip_horizontal"]
                    if flip < prob_flip_horizontal:  # horizontal flip
                        label2D = np.fliplr(label2D)
                    flip = randomParams["vflip"]
                    prob_flip_vertical = randomParams["prob_flip_vertical"]
                    if flip < prob_flip_vertical:  # vertical flip
                        label2D = np.flipud(label2D)

                    label3D_rs[j] = label2D

                labels[i] = label3D_rs

        # Reshape labels to (batch_size, width*height, classes) before returning
        labels = np.reshape(labels, (n_samples, nClasses, w_crop * h_crop))
        labels = np.transpose(labels, (0, 2, 1))

        return labels

    def loadText(self, X, vocabularies, max_len, offset, fill, pad_on_batch, words_so_far, loading_X=False):
        """
        Text encoder: Transforms samples from a text representation into a numerical one. It also masks the text.

        :param X: Text to encode.
        :param vocabularies: Mapping word -> index
        :param max_len: Maximum length of the text.
        :param offset: Shifts the text to the right, adding null symbol at the start
        :param fill: 'start': the resulting vector will be filled with 0s at the beginning.
                     'end': it will be filled with 0s at the end.
                     'center': the vector will be surrounded by 0s, both at beginning and end.
        :param pad_on_batch: Whether we get sentences with length of the maximum length of the minibatch or
                             sentences with a fixed (max_text_length) length.
        :param words_so_far: Experimental feature. Use with caution.
        :param loading_X: Whether we are loading an input or an output of the model
        :return: Text as sequence of number. Mask for each sentence.
        """
        vocab = vocabularies['words2idx']
        n_batch = len(X)

        # Max values per uint type:
        # uint8.max: 255
        # uint16.max: 65535
        # uint32.max: 4294967295
        vocabulary_size = len(vocab.keys())

        if vocabulary_size < 255:
            dtype_text = 'uint8'
        elif vocabulary_size < 65535:
            dtype_text = 'uint16'
        else:
            dtype_text = 'uint32'

        if max_len == 0:  # use whole sentence as class
            X_out = np.zeros(n_batch).astype(dtype_text)
            for i in range(n_batch):
                w = X[i]
                if '<unk>' in vocab:
                    X_out[i] = vocab.get(w, vocab['<unk>'])
                else:
                    X_out[i] = vocab[w]
            if loading_X:
                X_out = (X_out, None)  # This None simulates a mask
        else:  # process text as a sequence of words
            if pad_on_batch:
                max_len_batch = min(max([len(x.split(' ')) for x in X]) + 1, max_len)
            else:
                max_len_batch = max_len

            if words_so_far:
                X_out = np.ones((n_batch, max_len_batch, max_len_batch)).astype(dtype_text) * self.extra_words['<pad>']
                X_mask = np.zeros((n_batch, max_len_batch, max_len_batch)).astype('int8')
                null_row = np.ones((1, max_len_batch)).astype(dtype_text) * self.extra_words['<pad>']
                zero_row = np.zeros((1, max_len_batch)).astype('int8')
                if offset > 0:
                    null_row[0] = np.append([vocab['<null>']] * offset, null_row[0, :-offset])
            else:
                X_out = np.ones((n_batch, max_len_batch)).astype(dtype_text) * self.extra_words['<pad>']
                X_mask = np.zeros((n_batch, max_len_batch)).astype('int8')

            if max_len_batch == max_len:
                max_len_batch -= 1  # always leave space for <eos> symbol
            # fills text vectors with each word (fills with 0s or removes remaining words w.r.t. max_len)
            for i in range(n_batch):
                x = X[i].strip().split(' ')
                len_j = len(x)
                if fill == 'start':
                    offset_j = max_len_batch - len_j - 1
                elif fill == 'center':
                    offset_j = (max_len_batch - len_j) / 2
                    len_j += offset_j
                else:
                    offset_j = 0
                    len_j = min(len_j, max_len_batch)
                if offset_j < 0:
                    len_j += offset_j
                    offset_j = 0

                if words_so_far:
                    for j, w in zip(range(len_j), x[:len_j]):
                        next_w = vocab.get(w, next_w=vocab['<unk>'])
                        for k in range(j, len_j):
                            X_out[i, k + offset_j, j + offset_j] = next_w
                            X_mask[i, k + offset_j, j + offset_j] = 1  # fill mask
                        X_mask[i, j + offset_j, j + 1 + offset_j] = 1  # add additional 1 for the <eos> symbol

                else:
                    for j, w in zip(range(len_j), x[:len_j]):
                        X_out[i, j + offset_j] = vocab.get(w, vocab['<unk>'])
                        X_mask[i, j + offset_j] = 1  # fill mask
                    X_mask[i, len_j + offset_j] = 1  # add additional 1 for the <eos> symbol

                if offset > 0:  # Move the text to the right -> null symbol
                    if words_so_far:
                        for k in range(len_j):
                            X_out[i, k] = np.append([vocab['<null>']] * offset, X_out[i, k, :-offset])
                            X_mask[i, k] = np.append([0] * offset, X_mask[i, k, :-offset])
                        X_out[i] = np.append(null_row, X_out[i, :-offset], axis=0)
                        X_mask[i] = np.append(zero_row, X_mask[i, :-offset], axis=0)
                    else:
                        X_out[i] = np.append([vocab['<null>']] * offset, X_out[i, :-offset])
                        X_mask[i] = np.append([0] * offset, X_mask[i, :-offset])
            X_out = (np.asarray(X_out, dtype=dtype_text), np.asarray(X_mask, dtype='int8'))

        return X_out

    def loadTextOneHot(self, X, vocabularies, vocabulary_len, max_len, offset, fill, pad_on_batch, words_so_far,
                       sample_weights=False, loading_X=False):

        """
        Text encoder: Transforms samples from a text representation into a one-hot. It also masks the text.

        :param vocabulary_len:
        :param sample_weights:
        :param X: Text to encode.
        :param vocabularies: Mapping word -> index
        :param max_len: Maximum length of the text.
        :param offset: Shifts the text to the right, adding null symbol at the start
        :param fill: 'start': the resulting vector will be filled with 0s at the beginning.
                     'end': it will be filled with 0s at the end.
                     'center': the vector will be surrounded by 0s, both at beginning and end.
        :param pad_on_batch: Whether we get sentences with length of the maximum length of
                             the minibatch or sentences with a fixed (max_text_length) length.
        :param words_so_far: Experimental feature. Use with caution.
        :param loading_X: Whether we are loading an input or an output of the model
        :return: Text as sequence of number. Mask for each sentence.
        """

        y = self.loadText(X, vocabularies, max_len, offset, fill, pad_on_batch,
                          words_so_far, loading_X=loading_X)
        # Use whole sentence as class (classifier model)
        if max_len == 0:
            y_aux = to_categorical(y, vocabulary_len).astype(np.uint8)
        # Use words separately (generator model)
        else:
            y_aux = np.zeros(list(y[0].shape) + [vocabulary_len]).astype(np.uint8)
            for idx in range(y[0].shape[0]):
                y_aux[idx] = to_categorical(y[0][idx], vocabulary_len).astype(
                    np.uint8)
            if sample_weights:
                y_aux = (y_aux, y[1])  # join data and mask
        return y_aux

    def loadMapping(self, path_list):
        """
        Loads a mapping of Source -- Target words.
        :param path_list: Pickle object with the mapping
        :return: None
        """
        if not self.silence:
            logging.info("Loading source -- target mapping.")
        self.mapping = pk.load(open(path_list, 'rb'))
        if not self.silence:
            logging.info("Source -- target mapping loaded with a total of %d words." % len(self.mapping.keys()))

    # ------------------------------------------------------- #
    #       Tokenizing functions
    # ------------------------------------------------------- #

    @staticmethod
    def tokenize_basic(caption, lowercase=True):
        """
        Basic tokenizer for the input/output data of type 'text':
           * Splits punctuation
           * Optional lowercasing

        :param caption: String to tokenize
        :param lowercase: Whether to lowercase the caption or not
        :return: Tokenized version of caption
        """
        return tokenize_basic(caption, lowercase=lowercase)

    @staticmethod
    def tokenize_aggressive(caption, lowercase=True):
        """
        Aggressive tokenizer for the input/output data of type 'text':
        * Removes punctuation
        * Optional lowercasing

        :param caption: String to tokenize
        :param lowercase: Whether to lowercase the caption or not
        :return: Tokenized version of caption
        """
        return tokenize_aggressive(caption, lowercase=lowercase)

    @staticmethod
    def tokenize_icann(caption):
        """
        Tokenization used for the icann paper:
        * Removes some punctuation (. , ")
        * Lowercasing

        :param caption: String to tokenize
        :return: Tokenized version of caption
        """
        return tokenize_icann(caption)

    @staticmethod
    def tokenize_montreal(caption):
        """
        Similar to tokenize_icann
            * Removes some punctuation
            * Lowercase

        :param caption: String to tokenize
        :return: Tokenized version of caption
        """
        return tokenize_montreal(caption)

    @staticmethod
    def tokenize_soft(caption, lowercase=True):
        """
        Tokenization used for the icann paper:
            * Removes very little punctuation
            * Lowercase
        :param caption: String to tokenize
        :param lowercase: Whether to lowercase the caption or not
        :return: Tokenized version of caption
        """
        return tokenize_soft(caption, lowercase=lowercase)

    @staticmethod
    def tokenize_none(caption):
        """
        Does not tokenizes the sentences. Only performs a stripping

        :param caption: String to tokenize
        :return: Tokenized version of caption
        """
        return tokenize_none(caption)

    @staticmethod
    def tokenize_none_char(caption):
        """
        Character-level tokenization. Respects all symbols. Separates chars. Inserts <space> sybmol for spaces.
        If found an escaped char, "&apos;" symbol, it is converted to the original one
        # List of escaped chars (by moses tokenizer)
        & ->  &amp;
        | ->  &#124;
        < ->  &lt;
        > ->  &gt;
        ' ->  &apos;
        " ->  &quot;
        [ ->  &#91;
        ] ->  &#93;
        :param caption: String to tokenize
        :return: Tokenized version of caption
        """
        return tokenize_none_char(caption)

    @staticmethod
    def tokenize_CNN_sentence(caption):
        """
        Tokenization employed in the CNN_sentence package
        (https://github.com/yoonkim/CNN_sentence/blob/master/process_data.py#L97).
        :param caption: String to tokenize
        :return: Tokenized version of caption
        """
        return tokenize_CNN_sentence(caption)

    @staticmethod
    def tokenize_questions(caption):
        """
        Basic tokenizer for VQA questions:
            * Lowercasing
            * Splits contractions
            * Removes punctuation
            * Numbers to digits

        :param caption: String to tokenize
        :return: Tokenized version of caption
        """
        return tokenize_questions(caption)

    def tokenize_bpe(self, caption):
        """
        Applies BPE segmentation (https://github.com/rsennrich/subword-nmt)
        :param caption: Caption to detokenize.
        :return: Encoded version of caption.
        """
        if not self.BPE_built:
            raise Exception('Prior to use the "tokenize_bpe" method, you should invoke "build_BPE"')
        if type(caption) == str:
            caption = caption.decode('utf-8')
        tokenized = re.sub(u'[\n\t]+', u'', caption)
        tokenized = self.BPE.segment(tokenized).strip()
        return tokenized

    @staticmethod
    def detokenize_none(caption):
        """
        Dummy function: Keeps the caption as it is.
        :param caption: String to de-tokenize.
        :return: Same caption.
        """
        return detokenize_none(caption)

    @staticmethod
    def detokenize_bpe(caption, separator=u'@@'):
        """
        Reverts BPE segmentation (https://github.com/rsennrich/subword-nmt)
        :param caption: Caption to detokenize.
        :param separator: BPE separator.
        :return: Detokenized version of caption.
        """
        return detokenize_bpe(caption, separator=separator)

    @staticmethod
    def detokenize_none_char(caption):
        """
        Character-level detokenization. Respects all symbols. Joins chars into words. Words are delimited by
        the <space> token. If found an special character is converted to the escaped char.
        # List of escaped chars (by moses tokenizer)
            & ->  &amp;
            | ->  &#124;
            < ->  &lt;
            > ->  &gt;
            ' ->  &apos;
            " ->  &quot;
            [ ->  &#91;
            ] ->  &#93;
        :param caption: String to de-tokenize.
            :return: Detokenized version of caption.
        """
        return detokenize_none_char(caption)

    def tokenize_moses(self, caption, language='en', lowercase=False, aggressive_dash_splits=False, return_str=True, escape=False):
        """
        Applies the Moses tokenization. Relying on NLTK implementation of the Moses tokenizer.

        :param caption: Sentence to tokenize
        :param language: Language (will build the tokenizer for this language)
        :param lowercase: Whether to lowercase or not the sentence
        :param agressive_dash_splits: Option to trigger dash split rules .
        :param return_str: Return string or list
        :param escape: Escape HTML special chars
        :return:
        """
        # Compatibility with old Datasets instances:
        if not hasattr(self, 'moses_tokenizer_built'):
            self.moses_tokenizer_built = False
        if not self.moses_tokenizer_built:
            self.build_moses_tokenizer(language=language)
        if type(caption) == str:
            caption = caption.decode('utf-8')
        tokenized = re.sub(u'[\n\t]+', u'', caption)
        if lowercase:
            tokenized = tokenized.lower()
        return self.moses_tokenizer.tokenize(tokenized, agressive_dash_splits=aggressive_dash_splits,
                                             return_str=return_str, escape=escape)

    def detokenize_moses(self, caption, language='en', lowercase=False, return_str=True, unescape=True):
        """
        Applies the Moses detokenization. Relying on NLTK implementation of the Moses tokenizer.

        :param caption: Sentence to tokenize
        :param language: Language (will build the tokenizer for this language)
        :param lowercase: Whether to lowercase or not the sentence
        :param agressive_dash_splits: Option to trigger dash split rules .
        :param return_str: Return string or list
        :param escape: Escape HTML special chars
        :return:
        """
        # Compatibility with old Datasets instances:
        if not hasattr(self, 'moses_detokenizer_built'):
            self.moses_detokenizer_built = False
        if not self.moses_detokenizer_built:
            self.build_moses_detokenizer(language=language)
        if type(caption) == str:
            caption = caption.decode('utf-8')
        tokenized = re.sub(u'[\n\t]+', u'', caption)
        if lowercase:
            tokenized = tokenized.lower()
        return self.moses_detokenizer.detokenize(tokenized.split(), return_str=return_str, unescape=unescape)

    # ------------------------------------------------------- #
    #       TYPE 'video' and 'video-features' SPECIFIC FUNCTIONS
    # ------------------------------------------------------- #

    def preprocessVideos(self, path_list, id, set_name, max_video_len, img_size, img_size_crop):

        if isinstance(path_list, list) and len(path_list) == 2:
            # path to all images in all videos
            data = []
            with open(path_list[0], 'r') as list_:
                for line in list_:
                    data.append(line.rstrip('\n'))
            # frame counts
            counts_frames = []
            with open(path_list[1], 'r') as list_:
                for line in list_:
                    counts_frames.append(int(line.rstrip('\n')))

            if id not in self.paths_frames:
                self.paths_frames[id] = dict()
            self.paths_frames[id][set_name] = data
            self.max_video_len[id] = max_video_len
            self.img_size[id] = img_size
            self.img_size_crop[id] = img_size_crop
        else:
            raise Exception('Wrong type for "path_list". It must be a list containing two paths: '
                            'a path to a text file with the paths to all images in all videos in '
                            '[0] and a path to another text file with the number of frames of '
                            'each video in each line in [1] (which will index the paths in the first file).\n'
                            'It currently is: %s' % str(path_list))

        return counts_frames

    def preprocessVideoFeatures(self, path_list, id, set_name, max_video_len, img_size, img_size_crop, feat_len):

        if isinstance(path_list, list) and len(path_list) == 2:
            if isinstance(path_list[0], str):
                # path to all images in all videos
                paths_frames = []
                with open(path_list[0], 'r') as list_:
                    for line in list_:
                        paths_frames.append(line.rstrip('\n'))
            elif isinstance(path_list[0], list):
                paths_frames = path_list[0]
            else:
                raise Exception('Wrong type for "path_frames". It must be a path to a file containing a'
                                ' list of frames or directly a list of frames.\n'
                                'It currently is: %s' % str(path_list[0]))

            if isinstance(path_list[1], str):
                # frame counts
                counts_frames = []
                with open(path_list[1], 'r') as list_:
                    for line in list_:
                        counts_frames.append(int(line.rstrip('\n')))
            elif isinstance(path_list[1], list):
                counts_frames = path_list[1]
            else:
                raise Exception(
                    'Wrong type for "counts_frames".'
                    ' It must be a path to a file containing a list of counts or directly a list of counts.\n'
                    'It currently is: %s' % str(path_list[1]))

            # video indices
            video_indices = range(len(counts_frames))

            if id not in self.paths_frames:
                self.paths_frames[id] = dict()
            if id not in self.counts_frames:
                self.counts_frames[id] = dict()

            self.paths_frames[id][set_name] = paths_frames
            self.counts_frames[id][set_name] = counts_frames
            self.max_video_len[id] = max_video_len
            self.img_size[id] = img_size
            self.img_size_crop[id] = img_size_crop
        else:
            raise Exception('Wrong type for "path_list". '
                            'It must be a list containing two paths: a path to a text file with the paths to all '
                            'images in all videos in [0] and a path to another text file with the number of frames '
                            'of each video in each line in [1] (which will index the paths in the first file).'
                            'It currently is: %s' % str(path_list[1]))

        if feat_len is not None:
            if not isinstance(feat_len, list):
                feat_len = [feat_len]
            self.features_lengths[id] = feat_len

        return video_indices

    def loadVideos(self, n_frames, id, last, set_name, max_len, normalization_type, normalization, meanSubstraction,
                   dataAugmentation):
        """
         Loads a set of videos from disk. (Untested!)

        :param n_frames: Number of frames per video
        :param id: Id to load
        :param last: Last video loaded
        :param set_name:  'train', 'val', 'test'
        :param max_len: Maximum length of videos
        :param normalization_type:  Type of normalization applied
        :param normalization: Whether we apply a 0-1 normalization to the images
        :param meanSubstraction:  Whether we are removing the training mean
        :param dataAugmentation:  Whether we are applying dataAugmentatino (random cropping and horizontal flip)
        """

        n_videos = len(n_frames)
        V = np.zeros((n_videos, max_len * 3, self.img_size_crop[id][0], self.img_size_crop[id][1]))

        idx = [0 for i in range(n_videos)]
        # recover all indices from image's paths of all videos
        for v in range(n_videos):
            this_last = last + v
            if this_last >= n_videos:
                v = this_last % n_videos
                this_last = v
            idx[v] = int(sum(eval('self.X_' + set_name + '[id][:this_last]')))

        # load images from each video
        for enum, (n, i) in enumerate(zip(n_frames, idx)):
            paths = self.paths_frames[id][set_name][i:i + n]
            daRandomParams = None
            if dataAugmentation:
                daRandomParams = self.getDataAugmentationRandomParams(paths, id)
            # returns numpy array with dimensions (batch, channels, height, width)
            images = self.loadImages(paths, id, normalization_type, normalization, meanSubstraction, dataAugmentation,
                                     daRandomParams)
            # fills video matrix with each frame (fills with 0s or removes remaining frames w.r.t. max_len)
            len_j = images.shape[0]
            offset_j = max_len - len_j
            if offset_j < 0:
                len_j = len_j + offset_j
                offset_j = 0
            for j in range(len_j):
                V[enum, (j + offset_j) * 3:(j + offset_j + 1) * 3] = images[j]

        return V

    def loadVideoFeatures(self, idx_videos, id, set_name, max_len, normalization_type, normalization, feat_len,
                          external=False, data_augmentation=True):
        """

        :param idx_videos: indices of the videos in the complete list of the current set_name
        :param id: identifier of the input/output that we are loading
        :param set_name: 'train', 'val' or 'test'
        :param max_len: maximum video length (number of frames)
        :param normalization_type: type of data normalization applied
        :param normalization: Switch on/off data normalization
        :param feat_len: length of the features about to load
        :param external: Switch on/off data loading from external dataset (not sharing self.path)
        :param data_augmentation: Switch on/off data augmentation
        :return:
        """

        n_videos = len(idx_videos)
        if isinstance(feat_len, list):
            feat_len = feat_len[0]
        features = np.zeros((n_videos, max_len, feat_len))

        selected_frames = self.getFramesPaths(idx_videos, id, set_name, max_len, data_augmentation)
        data_augmentation_types = self.inputs_data_augmentation_types[id]

        # load features from selected paths
        for i, vid_paths in enumerate(selected_frames):
            for j, feat in enumerate(vid_paths):
                if not external:
                    feat = self.path + '/' + feat

                # Check if the filename includes the extension
                feat = np.load(feat)

                if data_augmentation and 'noise' in data_augmentation_types:
                    noise_mean = 0.0
                    noise_dev = 0.01
                    noise = np.random.normal(noise_mean, noise_dev, feat.shape)
                    feat += noise

                if normalization:
                    if normalization_type == 'L2':
                        feat /= np.linalg.norm(feat, ord=2)

                features[i, j] = feat

        return np.array(features)

    def getFramesPaths(self, idx_videos, id, set_name, max_len, data_augmentation):
        """
        Recovers the paths from the selected video frames.
        """

        # recover chosen data augmentation types
        data_augmentation_types = self.inputs_data_augmentation_types[id]
        if data_augmentation_types is None:
            data_augmentation_types = []

        n_frames = [self.counts_frames[id][set_name][i_idx_vid] for i_idx_vid in idx_videos]

        n_videos = len(idx_videos)
        idx = [0 for i_nvid in range(n_videos)]
        # recover all initial indices from image's paths of all videos
        for v in range(n_videos):
            last_idx = idx_videos[v]
            idx[v] = int(sum(self.counts_frames[id][set_name][:last_idx]))

        # select subset of max_len from n_frames[i]
        selected_frames = [0 for i_nvid in range(n_videos)]
        for enum, (n, i) in enumerate(zip(n_frames, idx)):
            paths = self.paths_frames[id][set_name][i:i + n]

            if data_augmentation and 'random_selection' in data_augmentation_types:  # apply random frames selection
                selected_idx = sorted(random.sample(range(n), min(max_len, n)))
            else:  # apply equidistant frames selection
                selected_idx = np.round(np.linspace(0, n - 1, min(max_len, n)))
                # splits = np.array_split(range(n), min(max_len, n))
                # selected_idx = [s[0] for s in splits]

            selected_paths = [paths[int(idx)] for idx in selected_idx]
            selected_frames[enum] = selected_paths

        return selected_frames

    def loadVideosByIndex(self, n_frames, id, indices, set_name, max_len, normalization_type, normalization,
                          meanSubstraction, dataAugmentation):
        n_videos = len(indices)
        V = np.zeros((n_videos, max_len * 3, self.img_size_crop[id][0], self.img_size_crop[id][1]))

        idx = [0 for i in range(n_videos)]
        # recover all indices from image's paths of all videos
        for v in range(n_videos):
            idx[v] = int(sum(eval('self.X_' + set_name + '[id][indices[v]]')))

        # load images from each video
        for enum, (n, i) in enumerate(zip(n_frames, idx)):
            paths = self.paths_frames[id][set_name][i:i + n]
            daRandomParams = None
            if dataAugmentation:
                daRandomParams = self.getDataAugmentationRandomParams(paths, id)
            # returns numpy array with dimensions (batch, channels, height, width)
            images = self.loadImages(paths, id, normalization_type, normalization, meanSubstraction, dataAugmentation,
                                     daRandomParams)
            # fills video matrix with each frame (fills with 0s or removes remaining frames w.r.t. max_len)
            len_j = images.shape[0]
            offset_j = max_len - len_j
            if offset_j < 0:
                len_j = len_j + offset_j
                offset_j = 0
            for j in range(len_j):
                V[enum, (j + offset_j) * 3:(j + offset_j + 1) * 3] = images[j]

        return V

    # ------------------------------------------------------- #
    #       TYPE 'id' SPECIFIC FUNCTIONS
    # ------------------------------------------------------- #

    @staticmethod
    def preprocessIDs(path_list, id, set_name):

        logging.info('WARNING: inputs or outputs with type "id" will not be treated in any way by the dataset.')
        if isinstance(path_list, str) and os.path.isfile(path_list):  # path to list of IDs
            data = []
            with open(path_list, 'r') as list_:
                for line in list_:
                    data.append(line.rstrip('\n'))
        elif isinstance(path_list, list):
            data = path_list
        else:
            raise Exception('Wrong type for "path_list". '
                            'It must be a path to a text file with an id in each line'
                            ' or an instance of the class list with an id in each position.'
                            'It currently is: %s' % str(path_list))

        return data

    # ------------------------------------------------------- #
    #       TYPE '3DSemanticLabel' SPECIFIC FUNCTIONS
    # ------------------------------------------------------- #

    def getImageFromPrediction_3DSemanticLabel(self, img, n_classes):
        """
        Get the segmented image from the prediction of the model using the semantic classes of the dataset together with their corresponding colours.

        :param img: Prediction of the model.
        :param n_classes: Number of semantic classes.
        :return: out_img: The segmented image with the class colours.
        """

        h_crop, w_crop, d_crop = self.img_size_crop[self.id_in_3DLabel[self.ids_outputs[0]]]
        output_id = ''.join(self.ids_outputs)

        # prepare the segmented image
        pred_labels = np.reshape(img, (h_crop, w_crop, n_classes))
        # out_img = np.zeros((h_crop, w_crop, d_crop))
        out_img = np.zeros((h_crop, w_crop, 3))  # predictions saved as RGB images (3 channels)

        for ih in range(h_crop):
            for iw in range(w_crop):
                lab = np.argmax(pred_labels[ih, iw])
                out_img[ih, iw, :] = self.semantic_classes[output_id][lab]

        return out_img

    def preprocess3DSemanticLabel(self, path_list, id, associated_id_in, num_poolings):
        return self.preprocess3DLabel(path_list, id, associated_id_in, num_poolings)

    def setSemanticClasses(self, path_classes, id):
        """
        Loads the list of semantic classes of the dataset together with their corresponding colours in the GT image.
        Each line must contain a unique identifier of the class and its associated RGB colour representation
         separated by commas.

        :param path_classes: Path to a text file with the classes and their colours.
        :param id: input/output id

        :return: None
        """
        if isinstance(path_classes, str) and os.path.isfile(path_classes):
            semantic_classes = dict()
            with open(path_classes, 'r') as list_:
                for line in list_:
                    line = line.rstrip('\n').split(',')
                    if len(line) != 4:
                        raise Exception('Wrong format for semantic classes.'
                                        ' Must contain a class name followed by the '
                                        'RGB colour values separated by commas.'
                                        'It currently has a line of length: %s' % str(len(line)))

                    class_id = self.dic_classes[id][line[0]]
                    semantic_classes[int(class_id)] = [int(line[1]), int(line[2]), int(line[3])]
            self.semantic_classes[id] = semantic_classes
        else:
            raise Exception('Wrong type for "path_classes".'
                            ' It must be a path to a text file with the classes '
                            'and their associated colour in the GT image.'
                            'It currently is: %s' % str(path_classes))

        if not self.silence:
            logging.info('Loaded semantic classes list for data with id: ' + id)

    def load_GT_3DSemanticLabels(self, gt, id):
        """
        Loads a GT list of 3DSemanticLabels in a 2D matrix and reshapes them to an Nx1 array (EVALUATION)

        :param gt: list of Dataset output of type 3DSemanticLabels
        :param id: id of the input/output we are processing
        :return: out_list: containing a list of label images reshaped as an Nx1 array
        """
        from PIL import Image as pilimage
        from scipy import misc

        out_list = []

        assoc_id_in = self.id_in_3DLabel[id]
        classes_to_colour = self.semantic_classes[id]
        nClasses = len(classes_to_colour.keys())
        img_size = self.img_size[assoc_id_in]
        size_crop = self.img_size_crop[assoc_id_in]
        num_poolings = self.num_poolings_model[id]

        n_samples = len(gt)
        h, w, d = img_size
        h_crop, w_crop, d_crop = size_crop

        # Modify output dimensions depending on number of poolings applied
        if num_poolings is not None:
            h_crop = int(np.floor(h_crop / np.power(2, num_poolings)))
            w_crop = int(np.floor(w_crop / np.power(2, num_poolings)))

        for i in range(n_samples):
            pre_labels = np.zeros((nClasses, h_crop, w_crop), dtype=np.float32)
            # labels = np.zeros((h_crop, w_crop), dtype=np.uint8)
            line = gt[i]

            # Load labeled GT image
            labeled_im = self.path + '/' + line
            # Check if the filename includes the extension
            [path, filename] = ntpath.split(labeled_im)
            [filename, ext] = os.path.splitext(filename)
            # If it doesn't then we find it
            if not ext:
                filename = fnmatch.filter(os.listdir(path), filename + '*')
                if not filename:
                    raise Exception('Non existent image ' + labeled_im)
                else:
                    labeled_im = path + '/' + filename[0]
            # Read image
            try:
                logging.disable(logging.CRITICAL)
                labeled_im = pilimage.open(labeled_im)
                labeled_im = np.asarray(labeled_im)
                logging.disable(logging.NOTSET)
                labeled_im = misc.imresize(labeled_im, (h, w))
            except:
                logging.warning("WARNING!")
                logging.warning("Can't load image " + labeled_im)
                labeled_im = np.zeros((h, w))

            label3D = np.zeros((nClasses, h, w), dtype=np.float32)

            # Insert 1s in the corresponding positions for each class
            for class_id, colour in classes_to_colour.iteritems():
                # indices = np.where(np.all(labeled_im == colour, axis=-1))
                indices = np.where(labeled_im == class_id)
                num_vals = len(indices[0])
                if num_vals > 0:
                    for idx_pos in range(num_vals):
                        x, y = indices[0][idx_pos], indices[1][idx_pos]
                        label3D[class_id, x, y] = 1.

            # Resize 3DLabel to crop size.
            for j in range(nClasses):
                label2D = misc.imresize(label3D[j], (h_crop, w_crop))
                maxval = np.max(label2D)
                if maxval > 0:
                    label2D /= maxval
                pre_labels[j] = label2D

            # Convert to single matrix with class IDs
            labels = np.argmax(pre_labels, axis=0)
            labels = np.reshape(labels, (w_crop * h_crop))

            out_list.append(labels)

        return out_list

    def resize_semantic_output(self, predictions, ids_out):
        from scipy import misc

        out_pred = []

        for pred, id_out in zip(predictions, ids_out):

            assoc_id_in = self.id_in_3DLabel[id_out]
            in_size = self.img_size_crop[assoc_id_in]
            out_size = self.img_size[assoc_id_in]
            n_classes = len(self.classes[id_out])

            pred = np.transpose(pred, [1, 0])
            pred = np.reshape(pred, (-1, in_size[0], in_size[1]))

            new_pred = np.zeros(tuple([n_classes] + out_size[0:2]))
            for pos, p in enumerate(pred):
                new_pred[pos] = misc.imresize(p, tuple(out_size[0:2]))

            new_pred = np.reshape(new_pred, (-1, out_size[0] * out_size[1]))
            new_pred = np.transpose(new_pred, [1, 0])

            out_pred.append(new_pred)

        return out_pred

    # ------------------------------------------------------- #
    #       TYPE '3DLabel' SPECIFIC FUNCTIONS
    # ------------------------------------------------------- #

    def preprocess3DLabel(self, path_list, id, associated_id_in, num_poolings):
        if isinstance(path_list, str) and os.path.isfile(path_list):
            path_list_3DLabel = []
            with open(path_list, 'r') as list_:
                for line in list_:
                    path_list_3DLabel.append(line.strip())
        else:
            raise Exception('Wrong type for "path_list". '
                            'It must be a path to a text file with the path to 3DLabel files.'
                            'It currently is: %s' % str(path_list))

        self.num_poolings_model[id] = num_poolings
        self.id_in_3DLabel[id] = associated_id_in

        return path_list_3DLabel

    def convert_3DLabels_to_bboxes(self, predictions, original_sizes, threshold=0.5, idx_3DLabel=0,
                                   size_restriction=0.001):
        """
        Converts a set of predictions of type 3DLabel to their corresponding bounding boxes.

        :param idx_3DLabel:
        :param size_restriction:
        :param predictions: 3DLabels predicted by Model_Wrapper.
                            If type is list it will be assumed that position 0 corresponds to 3DLabels
        :param original_sizes: original sizes of the predicted images width and height
        :param threshold: minimum overlapping threshold for considering a prediction valid
        :return: predicted_bboxes, predicted_Y, predicted_scores for each image
        """
        from scipy import ndimage
        out_list = []

        # if type is list it will be assumed that position 0 corresponds to 3DLabels
        if isinstance(predictions, list):
            predict_3dLabels = predictions[idx_3DLabel]
        else:
            predict_3dLabels = predictions

        # Reshape from (n_samples, width*height, nClasses) to (n_samples, nClasses, width, height)
        n_samples, wh, n_classes = predict_3dLabels.shape
        w, h, d = self.img_size_crop[self.id_in_3DLabel[self.ids_outputs[idx_3DLabel]]]
        predict_3dLabels = np.transpose(predict_3dLabels, (0, 2, 1))
        predict_3dLabels = np.reshape(predict_3dLabels, (n_samples, n_classes, w, h))

        # list of hypotheses with the following info [predicted_bboxes, predicted_Y, predicted_scores]
        for s in range(n_samples):
            bboxes = []
            Y = []
            scores = []
            orig_h, orig_w = original_sizes[s]
            wratio = float(orig_w) / w
            hratio = float(orig_h) / h
            for c in range(n_classes):
                map = predict_3dLabels[s][c]

                # Compute binary selected region
                binary_heat = map
                binary_heat = np.where(binary_heat >= threshold, 255, 0)

                # Get biggest connected component
                min_size = map.shape[0] * map.shape[1] * size_restriction
                labeled, nr_objects = ndimage.label(binary_heat)  # get connected components
                [objects, counts] = np.unique(labeled, return_counts=True)  # count occurrences
                # biggest_components = np.argsort(counts[1:])[::-1]
                # selected_components = [1 if counts[i+1] >= min_size else 0
                # for i in biggest_components] # check minimum size restriction
                # selected_components = [1 for i in range(len(objects))]
                # biggest_components = biggest_components[:min([np.sum(selected_components), 9999])] # get all bboxes

                for obj in objects[1:]:
                    current_obj = np.where(labeled == obj, 255, 0)  # get the biggest

                    # Draw bounding box on original image
                    box = list(bbox(current_obj))
                    current_obj = np.nonzero(current_obj)
                    if len(current_obj) > min_size:  # filter too small bboxes

                        # expand box before final detection
                        # x_exp = box[2]# * box_expansion
                        # y_exp = box[3]# * box_expansion
                        # box[0] = max([0, box[0]-x_exp/2])
                        # box[1] = max([0, box[1]-y_exp/2])
                        # change width and height by xmax and ymax
                        # box[2] += box[0]
                        # box[3] += box[1]
                        # box[2] = min([new_reshape_size[1]-1, box[2] + x_exp])
                        # box[3] = min([new_reshape_size[0]-1, box[3] + y_exp])

                        # get score of the region
                        score = np.mean([map[point[0], point[1]] for point in current_obj])

                        # convert bbox to original size
                        box = np.array([box[0] * wratio, box[1] * hratio, box[2] * wratio, box[3] * hratio])
                        box = box.astype(int)

                        bboxes.append(box)
                        Y.append(c)
                        scores.append(score)

            out_list.append([bboxes, Y, scores])

        return out_list

    @staticmethod
    def convert_GT_3DLabels_to_bboxes(gt):
        """
        Converts a GT list of 3DLabels to a set of bboxes.

        :param gt: list of Dataset output of type 3DLabels
        :return: [out_list, original_sizes], where out_list contains a list of samples with the following info
                 [GT_bboxes, GT_Y], and original_sizes contains the original width and height for each image
        """
        out_list = []
        original_sizes = []
        # extra_vars[split]['references'] - list of samples with the following info [GT_bboxes, GT_Y]

        n_samples = len(gt)
        for i in range(n_samples):
            bboxes = []
            Y = []

            line = gt[i]
            arrayLine = line.split(';')
            arrayBndBox = arrayLine[:-1]
            w_original, h_original, d_original = eval(arrayLine[-1])
            original_sizes.append([h_original, w_original])

            for array in arrayBndBox:
                bndbox = eval(array)[0]
                # bndbox = [bndbox[1], bndbox[0], bndbox[3], bndbox[2]]
                idxclass = eval(array)[1]
                Y.append(idxclass)
                bboxes.append(bndbox)
                # bndbox_ones = np.ones((bndbox[2] - bndbox[0] + 1, bndbox[3] - bndbox[1] + 1))
                # label3D[idxclass, bndbox[0] - 1:bndbox[2], bndbox[1] - 1:bndbox[3]] = bndbox_ones

            out_list.append([bboxes, Y])

        return [out_list, original_sizes]

    # ------------------------------------------------------- #
    #       TYPE 'raw-image' SPECIFIC FUNCTIONS
    # ------------------------------------------------------- #

    def preprocessImages(self, path_list, id, set_name, img_size, img_size_crop, use_RGB):
        if isinstance(path_list, str) and os.path.isfile(path_list):  # path to list of images' paths
            data = []
            with open(path_list, 'r') as list_:
                for line in list_:
                    data.append(line.rstrip('\n'))
        elif isinstance(path_list, list):
            data = path_list
        else:
            raise Exception('Wrong type for "path_list". It must be a path to a text file with an image '
                            'path in each line or an instance of the class list with an image path in each position.'
                            'It currently is: %s' % str(path_list))

        self.img_size[id] = img_size
        self.img_size_crop[id] = img_size_crop
        self.use_RGB[id] = use_RGB

        # Tries to load a train_mean file from the dataset folder if exists
        mean_file_path = self.path + '/train_mean'
        for s in range(len(self.img_size[id])):
            mean_file_path += '_' + str(self.img_size[id][s])
        mean_file_path += '_' + id + '_.jpg'
        if os.path.isfile(mean_file_path):
            self.setTrainMean(mean_file_path, id)

        return data

    def setTrainMean(self, mean_image, id, use_RGB=True, normalization=False):
        """
            Loads a pre-calculated training mean image, 'mean_image' can either be:
            
            - numpy.array (complete image)
            - list with a value per channel
            - string with the path to the stored image.
            
        :param mean_image:
        :param user_RGB: set to False for grayscale images
        :param normalization:
        :param id: identifier of the type of input whose train mean is being introduced.
        """
        from scipy import misc

        if isinstance(mean_image, str):
            if not self.silence:
                logging.info("Loading train mean image from file.")
            mean_image = misc.imread(mean_image)
        elif isinstance(mean_image, list):
            mean_image = np.array(mean_image, np.float64)
        self.train_mean[id] = mean_image.astype(np.float64)

        if normalization:
            self.train_mean[id] /= 255.0

        if self.train_mean[id].shape != tuple(self.img_size_crop[id]):
            """
            if not use_RGB:
                if len(self.train_mean[id].shape) == 1:
                    if not self.silence:
                        logging.info("Converting input train mean pixels into mean image.")
                    mean_image = np.zeros(tuple(self.img_size_crop[id]), np.float64)
                    mean_image[:, :] = self.train_mean[id]
                    self.train_mean[id] = mean_image
            else:
            """
            if len(self.train_mean[id].shape) == 1 and self.train_mean[id].shape[0] == self.img_size_crop[id][2]:
                if not self.silence:
                    logging.info("Converting input train mean pixels into mean image.")
                mean_image = np.zeros(tuple(self.img_size_crop[id]), np.float64)
                for c in range(self.img_size_crop[id][2]):
                    mean_image[:, :, c] = self.train_mean[id][c]
                self.train_mean[id] = mean_image
            else:
                logging.warning(
                    "The loaded training mean size does not match the desired images size.\n"
                    "Change the images size with setImageSize(size) or "
                    "recalculate the training mean with calculateTrainMean().")

    def calculateTrainMean(self, id):
        """
            Calculates the mean of the data belonging to the training set split in each channel.
        """
        from scipy import misc

        calculate = False
        if id not in self.train_mean or not isinstance(self.train_mean[id], np.ndarray):
            calculate = True
        elif self.train_mean[id].shape != tuple(self.img_size[id]):
            calculate = True
            if not self.silence:
                logging.warning(
                    "The loaded training mean size does not match the desired images size. Recalculating mean...")

        if calculate:
            if not self.silence:
                logging.info("Start training set mean calculation...")

            I_sum = np.zeros(self.img_size_crop[id], dtype=np.float64)

            # Load images in batches and sum all of them
            init = 0
            batch = 200
            for final in range(batch, self.len_train, batch):
                I = self.getX('train', init, final, meanSubstraction=False)[self.ids_inputs.index(id)]
                for im in I:
                    I_sum += im
                if not self.silence:
                    sys.stdout.write('\r')
                    sys.stdout.write("Processed %d/%d images..." % (final, self.len_train))
                    sys.stdout.flush()
                init = final
            I = self.getX('train', init, self.len_train, meanSubstraction=False)[self.ids_inputs.index(id)]
            for im in I:
                I_sum += im
            if not self.silence:
                sys.stdout.write('\r')
                sys.stdout.write("Processed %d/%d images..." % (final, self.len_train))
                sys.stdout.flush()

            # Mean calculation
            self.train_mean[id] = I_sum / self.len_train

            # Store the calculated mean
            mean_name = '/train_mean'
            for s in range(len(self.img_size[id])):
                mean_name += '_' + str(self.img_size[id][s])
            mean_name += '_' + id + '_.jpg'
            store_path = self.path + '/' + mean_name
            misc.imsave(store_path, self.train_mean[id])

            # self.train_mean[id] = self.train_mean[id].astype(np.float32)/255.0

            if not self.silence:
                logging.info("Image mean stored in " + store_path)

        # Return the mean
        return self.train_mean[id]

    def loadImages(self, images, id, normalization_type='(-1)-1',
                   normalization=True, meanSubstraction=False,
                   dataAugmentation=True, daRandomParams=None,
                   external=False, loaded=False):
        """
        Loads a set of images from disk.
            
        :param images : list of image string names or list of matrices representing images (only if loaded==True)
        :param id : identifier in the Dataset object of the data we are loading
        :param normalization_type: type of normalization applied
        :param normalization : whether we applying a '0-1' or '(-1)-1' normalization to the images
        :param meanSubstraction : whether we are removing the training mean
        :param dataAugmentation : whether we are applying dataAugmentatino (random cropping and horizontal flip)
        :param daRandomParams : dictionary with results of random data augmentation provided by
                                self.getDataAugmentationRandomParams()
        :param external : if True the images will be loaded from an external database, in this case the list of
                          images must be absolute paths
        :param loaded : set this option to True if images is a list of matricies instead of a list of strings
        """
        # Check if the chosen normalization type exists
        from PIL import Image as pilimage
        from scipy import misc
        import keras

        if normalization_type is None:
            normalization_type = '(-1)-1'
        if normalization and normalization_type not in self.__available_norm_im_vid:
            raise NotImplementedError(
                'The chosen normalization type ' + str(normalization_type) +
                ' is not implemented for the type "raw-image" and "video".')

        # Prepare the training mean image
        if meanSubstraction:  # remove mean

            if id not in self.train_mean:
                raise Exception('Training mean is not loaded or calculated yet for the input with id "' + id + '".')
            train_mean = copy.copy(self.train_mean[id])
            train_mean = misc.imresize(train_mean, self.img_size_crop[id][0:2])

            # Transpose dimensions
            if len(self.img_size[id]) == 3:  # if it is a 3D image
                # Convert RGB to BGR
                if self.img_size[id][2] == 3:  # if has 3 channels
                    train_mean = train_mean[:, :, ::-1]
                if keras.backend.image_data_format() == 'channels_first':
                    train_mean = train_mean.transpose(2, 0, 1)

            # Also normalize training mean image if we are applying normalization to images
            if normalization:
                if normalization_type == '0-1':
                    train_mean /= 255.0
                elif normalization_type == '(-1)-1':
                    train_mean /= 127.5
                    train_mean -= 1.

        nImages = len(images)

        type_imgs = np.float64
        if len(self.img_size[id]) == 3:
            if keras.backend.image_data_format() == 'channels_first':
                I = np.zeros([nImages] + [self.img_size_crop[id][2]] + self.img_size_crop[id][0:2], dtype=type_imgs)
            else:
                I = np.zeros([nImages] + self.img_size_crop[id][0:2] + [self.img_size_crop[id][2]], dtype=type_imgs)
        else:
            I = np.zeros([nImages] + self.img_size_crop[id], dtype=type_imgs)

        ''' Process each image separately '''
        for i in range(nImages):
            im = images[i]

            if not loaded:
                if not external:
                    im = self.path + '/' + im

                # Check if the filename includes the extension
                [path, filename] = ntpath.split(im)
                [filename, ext] = os.path.splitext(filename)

                # If it doesn't then we find it
                if not ext:
                    filename = fnmatch.filter(os.listdir(path), filename + '*')
                    if not filename:
                        raise Exception('Non existent image ' + im)
                    else:
                        im = path + '/' + filename[0]
                imname = im

                # Read image
                try:
                    logging.disable(logging.CRITICAL)
                    im = pilimage.open(im)
                    logging.disable(logging.NOTSET)

                except:
                    logging.warning("WARNING!")
                    logging.warning("Can't load image " + im)
                    im = np.zeros(tuple(self.img_size[id]))

            # Convert to RGB
            if not type(im).__module__ == np.__name__:
                if self.use_RGB[id]:
                    im = im.convert('RGB')
                else:
                    im = im.convert('L')
                im = np.asarray(im, dtype=type_imgs)

            # Data augmentation
            if not dataAugmentation:
                # Use whole image

                im = misc.imresize(im, (self.img_size_crop[id][0], self.img_size_crop[id][1]))
                im = np.asarray(im, dtype=type_imgs)

                if not self.use_RGB[id]:
                    im = np.expand_dims(im, 2)

            else:
                randomParams = daRandomParams[images[i]]
                # Resize

                im = misc.imresize(im, (self.img_size[id][0], self.img_size[id][1]))
                im = np.asarray(im, dtype=type_imgs)

                if not self.use_RGB[id]:
                    im = np.expand_dims(im, 2)

                # Take random crop
                left = randomParams["left"]
                right = np.add(left, self.img_size_crop[id][0:2])

                try:
                    im = im[left[0]:right[0], left[1]:right[1], :]
                except:
                    print '------- ERROR -------'
                    print left
                    print right
                    print im.shape
                    print imname
                    raise Exception('Error with image ' + imname)

                # Randomly flip (with a certain probability)
                flip = randomParams["hflip"]
                prob_flip_horizontal = randomParams["prob_flip_horizontal"]
                if flip < prob_flip_horizontal:  # horizontal flip
                    im = np.fliplr(im)
                prob_flip_vertical = randomParams["prob_flip_vertical"]
                flip = randomParams["vflip"]
                if flip < prob_flip_vertical:  # vertical flip
                    im = np.flipud(im)

            # Normalize
            if normalization:
                if normalization_type == '0-1':
                    im /= 255.0
                elif normalization_type == '(-1)-1':
                    im /= 127.5
                    im -= 1.

            # Permute dimensions
            if len(self.img_size[id]) == 3:
                # Convert RGB to BGR
                if self.img_size[id][2] == 3:  # if has 3 channels
                    im = im[:, :, ::-1]
                if keras.backend.image_data_format() == 'channels_first':
                    im = im.transpose(2, 0, 1)
            else:
                pass

            # Substract training images mean
            if meanSubstraction:  # remove mean
                im = im - train_mean

            I[i] = im

        return I

    def getDataAugmentationRandomParams(self, images, id, prob_flip_horizontal=0.5, prob_flip_vertical=0.0):

        daRandomParams = dict()

        for i in range(len(images)):
            # Random crop
            margin = [self.img_size[id][0] - self.img_size_crop[id][0],
                      self.img_size[id][1] - self.img_size_crop[id][1]]

            if margin[0] > 0:
                left = random.sample([k_ for k_ in range(margin[0])], 1)
            else:
                left = [0]
            if margin[1] > 0:
                left += random.sample([k for k in range(margin[1])], 1)
            else:
                left += [0]

            # Randomly flip (with a certain probability)
            hflip = random.random()
            vflip = random.random()

            randomParams = dict()
            randomParams["left"] = left
            randomParams["hflip"] = hflip
            randomParams["vflip"] = vflip
            randomParams["prob_flip_horizontal"] = prob_flip_horizontal
            randomParams["prob_flip_vertical"] = prob_flip_vertical

            daRandomParams[images[i]] = randomParams

        return daRandomParams

    def getClassID(self, class_name, id):
        """
            :return: the class id (int) for a given class string.
        """
        return self.dic_classes[id][class_name]

    # ------------------------------------------------------- #
    #       GETTERS
    #           [X,Y] pairs or X only
    # ------------------------------------------------------- #

    def getX(self, set_name, init, final, normalization_type='(-1)-1',
             normalization=True, meanSubstraction=False,
             dataAugmentation=True, debug=False):
        """
        Gets all the data samples stored between the positions init to final
            
        :param set_name: 'train', 'val' or 'test' set
        :param init: initial position in the corresponding set split.
                     Must be bigger or equal than 0 and smaller than final.
        :param final: final position in the corresponding set split.
        :param debug: if True all data will be returned without preprocessing
        # 'raw-image', 'video', 'image-features' and 'video-features'-related parameters
        :param normalization: indicates if we want to normalize the data.
        # 'image-features' and 'video-features'-related parameters
        :param normalization_type: indicates the type of normalization applied.
                                   See available types in self.__available_norm_im_vid for 'raw-image' and 'video'
                                   and self.__available_norm_feat for 'image-features' and 'video-features'.
        # 'raw-image' and 'video'-related parameters
        :param meanSubstraction: indicates if we want to substract the training mean from the returned images
                                 (only applicable if normalization=True)
        :param dataAugmentation: indicates if we want to apply data augmentation to the loaded images
                                (random flip and cropping)
        :return: X, list of input data variables from sample 'init' to 'final' belonging to the chosen 'set_name'
        """
        self.__checkSetName(set_name)
        self.__isLoaded(set_name, 0)

        if final > eval('self.len_' + set_name):
            raise Exception('"final" index must be smaller than the number of samples in the set.')
        if init < 0:
            raise Exception('"init" index must be equal or greater than 0.')
        if init >= final:
            raise Exception('"init" index must be smaller than "final" index.')

        X = []
        for id_in, type_in in zip(self.ids_inputs, self.types_inputs):
            ghost_x = False
            if id_in in self.optional_inputs:
                try:
                    x = eval('self.X_' + set_name + '[id_in][init:final]')
                    assert len(x) == (final - init)
                except:
                    x = [[]] * (final - init)
                    ghost_x = True
            else:
                x = eval('self.X_' + set_name + '[id_in][init:final]')

            if not debug and not ghost_x:
                if type_in == 'raw-image':
                    daRandomParams = None
                    if dataAugmentation:
                        daRandomParams = self.getDataAugmentationRandomParams(x, id_in)
                    x = self.loadImages(x, id_in, normalization_type, normalization, meanSubstraction, dataAugmentation,
                                        daRandomParams)
                elif type_in == 'video':
                    x = self.loadVideos(x, id_in, final, set_name, self.max_video_len[id_in],
                                        normalization_type, normalization, meanSubstraction, dataAugmentation)
                elif type_in == 'text' or type_in == 'dense_text':
                    x = self.loadText(x, self.vocabulary[id_in],
                                      self.max_text_len[id_in][set_name], self.text_offset[id_in],
                                      fill=self.fill_text[id_in], pad_on_batch=self.pad_on_batch[id_in],
                                      words_so_far=self.words_so_far[id_in], loading_X=True)[0]
                elif type_in == 'image-features':
                    x = self.loadFeatures(x, self.features_lengths[id_in], normalization_type, normalization,
                                          data_augmentation=dataAugmentation)
                elif type_in == 'video-features':
                    x = self.loadVideoFeatures(x, id_in, set_name, self.max_video_len[id_in],
                                               normalization_type, normalization, self.features_lengths[id_in],
                                               data_augmentation=dataAugmentation)
            X.append(x)

        return X

    def getXY(self, set_name, k, normalization_type='(-1)-1',
              normalization=True, meanSubstraction=False,
              dataAugmentation=True, debug=False):
        """
        Gets the [X,Y] pairs for the next 'k' samples in the desired set.
        :param set_name: 'train', 'val' or 'test' set
        :param k: number of consecutive samples retrieved from the corresponding set.
        :param debug: if True all data will be returned without preprocessing
        # 'raw-image', 'video', 'image-features' and 'video-features'-related parameters
        :param normalization: indicates if we want to normalize the data.
        # 'image-features' and 'video-features'-related parameters
        :param normalization_type: indicates the type of normalization applied. See available types in
                                   self.__available_norm_im_vid for 'image' and 'video' and self.__available_norm_feat
                                   for 'image-features' and 'video-features'.
        # 'raw-image' and 'video'-related parameters
        :param meanSubstraction: indicates if we want to substract the training mean from the returned images
                                 (only applicable if normalization=True)
        :param dataAugmentation: indicates if we want to apply data augmentation to the loaded images
                                (random flip and cropping)
        :return: [X,Y], list of input and output data variables of the next 'k' consecutive samples belonging to
                 the chosen 'set_name'
        :return: [X, Y, [new_last, last, surpassed]] if debug==True
        """
        self.__checkSetName(set_name)
        self.__isLoaded(set_name, 0)
        self.__isLoaded(set_name, 1)

        [new_last, last, surpassed] = self.__getNextSamples(k, set_name)

        # Recover input samples
        X = []
        for id_in, type_in in zip(self.ids_inputs, self.types_inputs):
            if id_in in self.optional_inputs:
                try:
                    if surpassed:
                        x = eval('self.X_' + set_name + '[id_in][last:]') + eval(
                            'self.X_' + set_name + '[id_in][0:new_last]')
                    else:
                        x = eval('self.X_' + set_name + '[id_in][last:new_last]')
                except:
                    x = []
            else:
                if surpassed:
                    x = eval('self.X_' + set_name + '[id_in][last:]') + eval(
                        'self.X_' + set_name + '[id_in][0:new_last]')
                else:
                    x = eval('self.X_' + set_name + '[id_in][last:new_last]')

            # Pre-process inputs
            if not debug:
                if type_in == 'raw-image':
                    daRandomParams = None
                    if dataAugmentation:
                        daRandomParams = self.getDataAugmentationRandomParams(x, id_in)
                    x = self.loadImages(x, id_in, normalization_type, normalization, meanSubstraction, dataAugmentation,
                                        daRandomParams)
                elif type_in == 'video':
                    x = self.loadVideos(x, id_in, last, set_name, self.max_video_len[id_in],
                                        normalization_type, normalization, meanSubstraction, dataAugmentation)
                elif type_in == 'text' or type_in == 'dense_text':
                    x = self.loadText(x, self.vocabulary[id_in],
                                      self.max_text_len[id_in][set_name], self.text_offset[id_in],
                                      fill=self.fill_text[id_in], pad_on_batch=self.pad_on_batch[id_in],
                                      words_so_far=self.words_so_far[id_in], loading_X=True)[0]
                elif type_in == 'image-features':
                    x = self.loadFeatures(x, self.features_lengths[id_in], normalization_type, normalization,
                                          data_augmentation=dataAugmentation)
                elif type_in == 'video-features':
                    x = self.loadVideoFeatures(x, id_in, set_name, self.max_video_len[id_in], normalization_type,
                                               normalization, self.features_lengths[id_in],
                                               data_augmentation=dataAugmentation)
            X.append(x)

        # Recover output samples
        Y = []
        for id_out, type_out in zip(self.ids_outputs, self.types_outputs):
            if surpassed:
                y = eval('self.Y_' + set_name + '[id_out][last:]') + eval('self.Y_' + set_name + '[id_out][0:new_last]')
            else:
                y = eval('self.Y_' + set_name + '[id_out][last:new_last]')

            # Pre-process outputs
            if not debug:
                if type_out == 'categorical':
                    nClasses = len(self.dic_classes[id_out])
                    # load_sample_weights = self.sample_weights[id_out][set_name]
                    y = self.loadCategorical(y, nClasses)
                elif type_out == 'binary':
                    y = self.loadBinary(y, id_out)
                elif type_out == 'real':
                    y = np.array(y).astype(np.float32)
                elif type_out == '3DLabel':
                    nClasses = len(self.classes[id_out])
                    assoc_id_in = self.id_in_3DLabel[id_out]
                    if surpassed:
                        imlist = eval('self.X_' + set_name + '[assoc_id_in][last:]') + eval(
                            'self.X_' + set_name + '[assoc_id_in][0:new_last]')
                    else:
                        imlist = eval('self.X_' + set_name + '[assoc_id_in][last:new_last]')

                    y = self.load3DLabels(y, nClasses, dataAugmentation, daRandomParams,
                                          self.img_size[assoc_id_in], self.img_size_crop[assoc_id_in],
                                          imlist)
                elif type_out == '3DSemanticLabel':
                    nClasses = len(self.classes[id_out])
                    classes_to_colour = self.semantic_classes[id_out]
                    assoc_id_in = self.id_in_3DLabel[id_out]
                    if surpassed:
                        imlist = eval('self.X_' + set_name + '[assoc_id_in][last:]') + eval(
                            'self.X_' + set_name + '[assoc_id_in][0:new_last]')
                    else:
                        imlist = eval('self.X_' + set_name + '[assoc_id_in][last:new_last]')

                    y = self.load3DSemanticLabels(y, nClasses, classes_to_colour, dataAugmentation, daRandomParams,
                                                  self.img_size[assoc_id_in], self.img_size_crop[assoc_id_in],
                                                  imlist)
                elif type_out == 'text' or type_out == 'dense_text':
                    y = self.loadText(y, self.vocabulary[id_out],
                                      self.max_text_len[id_out][set_name], self.text_offset[id_out],
                                      fill=self.fill_text[id_out], pad_on_batch=self.pad_on_batch[id_out],
                                      words_so_far=self.words_so_far[id_out], loading_X=False)
                    # Use whole sentence as class (classifier model)
                    if self.max_text_len[id_out][set_name] == 0:
                        y = to_categorical(y, self.vocabulary_len[id_out]).astype(np.uint8)
                    # Use words separately (generator model)
                    elif type_out == 'text':
                        y_aux = np.zeros(list(y[0].shape) + [self.vocabulary_len[id_out]]).astype(np.uint8)
                        for idx in range(y[0].shape[0]):
                            y_aux[idx] = to_categorical(y[0][idx], self.vocabulary_len[id_out]).astype(np.uint8)
                        if self.sample_weights[id_out][set_name]:
                            y_aux = (y_aux, y[1])  # join data and mask
                        y = y_aux

                if type_out == 'dense_text':
                    y = (y[0][:, :, None], y[1])

            Y.append(y)

        return [X, Y]

    def getXY_FromIndices(self, set_name, k, normalization_type='(-1)-1',
                          normalization=True, meanSubstraction=False,
                          dataAugmentation=True, debug=False):
        """
        Gets the [X,Y] pairs for the samples in positions 'k' in the desired set.
        :param set_name: 'train', 'val' or 'test' set
        :param k: positions of the desired samples
        :param debug: if True all data will be returned without preprocessing
        # 'raw-image', 'video', 'image-features' and 'video-features'-related parameters
        :param normalization: indicates if we want to normalize the data.
        # 'image-features' and 'video-features'-related parameters
        :param normalization_type: indicates the type of normalization applied. See available types in
                                    self.__available_norm_im_vid for 'raw-image' and 'video' and
                                    self.__available_norm_feat for 'image-features' and 'video-features'.
        # 'raw-image' and 'video'-related parameters
        :param meanSubstraction: indicates if we want to substract the training mean from the returned images
                                 (only applicable if normalization=True)
        :param dataAugmentation: indicates if we want to apply data augmentation to the loaded images
                                 (random flip and cropping)
        :return: [X,Y], list of input and output data variables of the samples identified by the indices in 'k'
                 samples belonging to the chosen 'set_name'
        """

        self.__checkSetName(set_name)
        self.__isLoaded(set_name, 0)
        self.__isLoaded(set_name, 1)

        # Recover input samples
        X = []
        for id_in, type_in in zip(self.ids_inputs, self.types_inputs):
            ghost_x = False
            if id_in in self.optional_inputs:
                try:
                    x = [eval('self.X_' + set_name + '[id_in][index]') for index in k]
                except:
                    x = [[]] * len(k)
                    ghost_x = True
            else:
                x = [eval('self.X_' + set_name + '[id_in][index]') for index in k]

            # if(set_name=='val'):
            #    logging.info(x)

            # Pre-process inputs
            if not debug and not ghost_x:
                if type_in == 'raw-image':
                    daRandomParams = None
                    if dataAugmentation:
                        daRandomParams = self.getDataAugmentationRandomParams(x, id_in)
                    x = self.loadImages(x, id_in, normalization_type, normalization, meanSubstraction, dataAugmentation,
                                        daRandomParams)
                elif type_in == 'video':
                    x = self.loadVideosByIndex(x, id_in, k, set_name, self.max_video_len[id_in],
                                               normalization_type, normalization, meanSubstraction, dataAugmentation)
                elif type_in == 'text':
                    x = self.loadText(x, self.vocabulary[id_in],
                                      self.max_text_len[id_in][set_name], self.text_offset[id_in],
                                      fill=self.fill_text[id_in], pad_on_batch=self.pad_on_batch[id_in],
                                      words_so_far=self.words_so_far[id_in], loading_X=True)[0]
                elif type_in == 'image-features':
                    x = self.loadFeatures(x, self.features_lengths[id_in], normalization_type, normalization,
                                          data_augmentation=dataAugmentation)
                elif type_in == 'video-features':
                    x = self.loadVideoFeatures(x, id_in, set_name, self.max_video_len[id_in],
                                               normalization_type, normalization, self.features_lengths[id_in],
                                               data_augmentation=dataAugmentation)
            X.append(x)

        # Recover output samples
        Y = []
        for id_out, type_out in zip(self.ids_outputs, self.types_outputs):
            y = [eval('self.Y_' + set_name + '[id_out][index]') for index in k]

            # if(set_name=='val'):
            #    logging.info(y)

            # Pre-process outputs
            if not debug:
                if type_out == 'categorical':
                    nClasses = len(self.dic_classes[id_out])
                    y = self.loadCategorical(y, nClasses)
                elif type_out == 'binary':
                    y = self.loadBinary(y, id_out)
                elif type_out == 'real':
                    y = np.array(y).astype(np.float32)
                elif type_out == '3DLabel':
                    nClasses = len(self.classes[id_out])
                    assoc_id_in = self.id_in_3DLabel[id_out]
                    imlist = [eval('self.X_' + set_name + '[assoc_id_in][index]') for index in k]
                    y = self.load3DLabels(y, nClasses, dataAugmentation, daRandomParams,
                                          self.img_size[assoc_id_in], self.img_size_crop[assoc_id_in],
                                          imlist)
                elif type_out == '3DSemanticLabel':
                    nClasses = len(self.classes[id_out])
                    classes_to_colour = self.semantic_classes[id_out]
                    assoc_id_in = self.id_in_3DLabel[id_out]
                    imlist = [eval('self.X_' + set_name + '[assoc_id_in][index]') for index in k]
                    y = self.load3DSemanticLabels(y, nClasses, classes_to_colour, dataAugmentation, daRandomParams,
                                                  self.img_size[assoc_id_in], self.img_size_crop[assoc_id_in],
                                                  imlist)
                elif type_out == 'text' or type_out == 'dense_text':
                    y = self.loadText(y, self.vocabulary[id_out],
                                      self.max_text_len[id_out][set_name], self.text_offset[id_out],
                                      fill=self.fill_text[id_out], pad_on_batch=self.pad_on_batch[id_out],
                                      words_so_far=self.words_so_far[id_out], loading_X=False)

                    # Use whole sentence as class (classifier model)
                    if self.max_text_len[id_out][set_name] == 0:
                        y = to_categorical(y, self.vocabulary_len[id_out]).astype(np.uint8)
                    # Use words separately (generator model)
                    elif type_out == 'text':
                        y_aux = np.zeros(list(y[0].shape) + [self.vocabulary_len[id_out]]).astype(np.uint8)
                        for idx in range(y[0].shape[0]):
                            y_aux[idx] = to_categorical(y[0][idx], self.vocabulary_len[id_out]).astype(
                                np.uint8)
                        if self.sample_weights[id_out][set_name]:
                            y_aux = (y_aux, y[1])  # join data and mask
                        y = y_aux

                if type_out == 'dense_text':
                    y = (y[0][:, :, None], y[1])

            Y.append(y)

        return [X, Y]

    def getX_FromIndices(self, set_name, k, normalization_type='(-1)-1',
                         normalization=True, meanSubstraction=False,
                         dataAugmentation=True, debug=False):
        """
        Gets the [X,Y] pairs for the samples in positions 'k' in the desired set.
        :param set_name: 'train', 'val' or 'test' set
        :param k: positions of the desired samples
        :param debug: if True all data will be returned without preprocessing
        # 'raw-image', 'video', 'image-features' and 'video-features'-related parameters
        :param normalization: indicates if we want to normalize the data.
        # 'image-features' and 'video-features'-related parameters
        :param normalization_type: indicates the type of normalization applied. See available types in
                                   self.__available_norm_im_vid for 'raw-image' and 'video' and
                                   self.__available_norm_feat for 'image-features' and 'video-features'.
        # 'raw-image' and 'video'-related parameters
        :param meanSubstraction: indicates if we want to substract the training mean from the returned images
                                (only applicable if normalization=True)
        :param dataAugmentation: indicates if we want to apply data augmentation to the loaded images
                                (random flip and cropping)
        :return: [X,Y], list of input and output data variables of the samples identified by the indices in 'k'
                 samples belonging to the chosen 'set_name'
        """

        self.__checkSetName(set_name)
        self.__isLoaded(set_name, 0)

        # Recover input samples
        X = []
        for id_in, type_in in zip(self.ids_inputs, self.types_inputs):
            ghost_x = False
            if id_in in self.optional_inputs:
                try:
                    x = [eval('self.X_' + set_name + '[id_in][index]') for index in k]
                except:
                    x = [[]] * len(k)
                    ghost_x = True
            else:
                x = [eval('self.X_' + set_name + '[id_in][index]') for index in k]

            # if(set_name=='val'):
            #    logging.info(x)

            # Pre-process inputs
            if not debug and not ghost_x:
                if type_in == 'raw-image':
                    daRandomParams = None
                    if dataAugmentation:
                        daRandomParams = self.getDataAugmentationRandomParams(x, id_in)
                    x = self.loadImages(x, id_in, normalization_type, normalization, meanSubstraction, dataAugmentation,
                                        daRandomParams)
                elif type_in == 'video':
                    x = self.loadVideosByIndex(x, id_in, k, set_name, self.max_video_len[id_in],
                                               normalization_type, normalization, meanSubstraction, dataAugmentation)
                elif type_in == 'text':
                    x = self.loadText(x, self.vocabulary[id_in],
                                      self.max_text_len[id_in][set_name], self.text_offset[id_in],
                                      fill=self.fill_text[id_in], pad_on_batch=self.pad_on_batch[id_in],
                                      words_so_far=self.words_so_far[id_in], loading_X=True)[0]
                elif type_in == 'image-features':
                    x = self.loadFeatures(x, self.features_lengths[id_in], normalization_type, normalization,
                                          data_augmentation=dataAugmentation)
                elif type_in == 'video-features':
                    x = self.loadVideoFeatures(x, id_in, set_name, self.max_video_len[id_in],
                                               normalization_type, normalization, self.features_lengths[id_in],
                                               data_augmentation=dataAugmentation)
            X.append(x)

        return X

    def getY(self, set_name, init, final, normalization_type='0-1', normalization=False, meanSubstraction=True,
             dataAugmentation=True, debug=False):
        """
        Gets the [Y] samples for the FULL dataset
        :param set_name: 'train', 'val' or 'test' set
        :param init: initial position in the corresponding set split. Must be bigger or equal than 0 and smaller than
                     final.
        :param final: final position in the corresponding set split.
        :param debug: if True all data will be returned without preprocessing
        # 'raw-image', 'video', 'image-features' and 'video-features'-related parameters
        :param normalization: indicates if we want to normalize the data.
        :param normalization_type: indicates the type of normalization applied. See available types in
                                   self.__available_norm_im_vid for 'raw-image' and 'video' and
                                   self.__available_norm_feat for 'image-features' and 'video-features'.
        # 'raw-image' and 'video'-related parameters
        :param meanSubstraction: indicates if we want to substract the training mean from the returned images
                                 (only applicable if normalization=True)
        :param dataAugmentation: indicates if we want to apply data augmentation to the loaded images
                                 (random flip and cropping)
        :return: Y, list of output data variables from sample 'init' to 'final' belonging to the chosen 'set_name'
        """
        self.__checkSetName(set_name)
        self.__isLoaded(set_name, 1)

        if final > eval('self.len_' + set_name):
            raise Exception('"final" index must be smaller than the number of samples in the set.')
        if init < 0:
            raise Exception('"init" index must be equal or greater than 0.')
        if init >= final:
            raise Exception('"init" index must be smaller than "final" index.')

        # Recover output samples
        Y = []
        for id_out, type_out in zip(self.ids_outputs, self.types_outputs):
            y = eval('self.Y_' + set_name + '[id_out][init:final]')

            # Pre-process outputs
            if not debug:
                if type_out == 'categorical':
                    nClasses = len(self.dic_classes[id_out])
                    y = self.loadCategorical(y, nClasses)
                elif type_out == 'binary':
                    y = self.loadBinary(y, id_out)
                elif type_out == 'real':
                    y = np.array(y).astype(np.float32)
                elif type_out == '3DLabel':
                    nClasses = len(self.classes[id_out])
                    assoc_id_in = self.id_in_3DLabel[id_out]
                    imlist = eval('self.X_' + set_name + '[assoc_id_in][init:final]')
                    y = self.load3DLabels(y, nClasses, dataAugmentation, None,
                                          self.img_size[assoc_id_in], self.img_size_crop[assoc_id_in],
                                          imlist)
                elif type_out == '3DSemanticLabel':
                    nClasses = len(self.classes[id_out])
                    classes_to_colour = self.semantic_classes[id_out]
                    assoc_id_in = self.id_in_3DLabel[id_out]
                    imlist = eval('self.X_' + set_name + '[assoc_id_in][init:final]')
                    y = self.load3DSemanticLabels(y, nClasses, classes_to_colour, dataAugmentation, None,
                                                  self.img_size[assoc_id_in], self.img_size_crop[assoc_id_in],
                                                  imlist)
                elif type_out == 'text' or type_out == 'dense_text':
                    y = self.loadText(y, self.vocabulary[id_out],
                                      self.max_text_len[id_out][set_name], self.text_offset[id_out],
                                      fill=self.fill_text[id_out], pad_on_batch=self.pad_on_batch[id_out],
                                      words_so_far=self.words_so_far[id_out], loading_X=False)

                    # Use whole sentence as class (classifier model)
                    if self.max_text_len[id_out][set_name] == 0:
                        y = to_categorical(y, self.vocabulary_len[id_out]).astype(np.uint8)
                    # Use words separately (generator model)
                    elif type_out == 'text':
                        y_aux = np.zeros(list(y[0].shape) + [self.vocabulary_len[id_out]]).astype(np.uint8)
                        for idx in range(y[0].shape[0]):
                            y_aux[idx] = to_categorical(y[0][idx], self.vocabulary_len[id_out]).astype(
                                np.uint8)
                        if self.sample_weights[id_out][set_name]:
                            y_aux = (y_aux, y[1])  # join data and mask

                        y = y_aux

                if type_out == 'dense_text':
                    y = (y[0][:, :, None], y[1])

            Y.append(y)

        return Y

    # ------------------------------------------------------- #
    #       AUXILIARY FUNCTIONS
    #           
    # ------------------------------------------------------- #

    def __str__(self):
        """
        Prints the basic input-output information of the Dataset instance.

        :return: String representation of the Dataset.
        """

        str_ = '---------------------------------------------\n'
        str_ += '\tDataset ' + self.name + '\n'
        str_ += '---------------------------------------------\n'
        str_ += 'store path: ' + self.path + '\n'
        str_ += 'data length: ' + '\n'
        str_ += '\ttrain - ' + str(self.len_train) + '\n'
        str_ += '\tval   - ' + str(self.len_val) + '\n'
        str_ += '\ttest  - ' + str(self.len_test) + '\n'

        str_ += '\n'
        str_ += '[ INPUTS ]\n'
        for id_in, type_in in zip(self.ids_inputs, self.types_inputs):
            str_ += type_in + ': ' + id_in + '\n'

        str_ += '\n'
        str_ += '[ OUTPUTS ]\n'
        for id_out, type_out in zip(self.ids_outputs, self.types_outputs):
            str_ += type_out + ': ' + id_out + '\n'

        str_ += '---------------------------------------------\n'
        return str_

    def __isLoaded(self, set_name, pos):
        """
        Checks if the data from set_name at pos is already loaded
        :param set_name:
        :param pos:
        :return:
        """
        if eval('not self.loaded_' + set_name + '[pos]'):
            if pos == 0:
                raise Exception('Set ' + set_name + ' samples are not loaded yet.')
            elif pos == 1:
                raise Exception('Set ' + set_name + ' labels are not loaded yet.')
        return

    @staticmethod
    def __checkSetName(set_name):
        """
        Checks name of a split.
        Only "train", "val" or "test" are valid set names.
        :param set_name: Split name
        :return: Boolean specifying the validity of the name
        """
        if set_name != 'train' and set_name != 'val' and set_name != 'test':
            raise Exception(
                'Incorrect set_name specified "' + set_name + '"\nOnly "train", "val" or "test" are valid set names.')
        return

    def __checkLengthSet(self, set_name):
        """
        Check that the length of the inputs and outputs match. Only checked if the input is not optional.
        :param set_name: 
        :return:
        """
        if eval('self.loaded_' + set_name + '[0] and self.loaded_' + set_name + '[1]'):
            lengths = []
            plot_ids_in = []
            for id_in in self.ids_inputs:
                if id_in not in self.optional_inputs:
                    plot_ids_in.append(id_in)
                    exec ('lengths.append(len(self.X_' + set_name + '[id_in]))')
            for id_out in self.ids_outputs:
                exec ('lengths.append(len(self.Y_' + set_name + '[id_out]))')
            if lengths[1:] != lengths[:-1]:
                raise Exception('Inputs and outputs size '
                                '(' + str(lengths) + ') for "' + set_name + '" set do not match.\n'
                                                                            '\t Inputs:' + str(plot_ids_in) + ''
                                                                                                              '\t Outputs:' + str(self.ids_outputs))

    def __getNextSamples(self, k, set_name):
        """
            Gets the indices to the next K samples we are going to read.
        """
        self.__lock_read.acquire()  # LOCK (for avoiding reading the same samples by different threads)

        new_last = eval('self.last_' + set_name + '+k')
        last = eval('self.last_' + set_name)
        length = eval('self.len_' + set_name)
        if new_last > length:
            new_last = new_last - length
            surpassed = True
        else:
            surpassed = False
        exec ('self.last_' + set_name + '= new_last')

        self.__lock_read.release()  # UNLOCK

        return [new_last, last, surpassed]

    def __getstate__(self):
        """
            Behaviour applied when pickling a Dataset instance.
        """
        obj_dict = self.__dict__.copy()
        del obj_dict['_Dataset__lock_read']
        return obj_dict

    def __setstate__(self, dict):
        """
            Behaviour applied when unpickling a Dataset instance.
        """
        dict['_Dataset__lock_read'] = threading.Lock()
        self.__dict__ = dict<|MERGE_RESOLUTION|>--- conflicted
+++ resolved
@@ -442,11 +442,7 @@
         #    inputs/outputs with type 'id' are only used for storing external identifiers for your data
         #    they will not be used in any way. IDs must be stored in text files with a single id per line
 
-<<<<<<< HEAD
-        # List of implem ented input normalization functions
-=======
         # List of implemented input normalization functions
->>>>>>> b21feaa3
         self.__available_norm_im_vid = ['0-1', '(-1)-1']  # 'image' and 'video' only
         self.__available_norm_feat = ['L2']  # 'image-features' and 'video-features' only
 
